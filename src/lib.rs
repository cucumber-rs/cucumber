--- conflicted
+++ resolved
@@ -97,23 +97,6 @@
 )]
 #![cfg_attr(docsrs, feature(doc_cfg))]
 
-<<<<<<< HEAD
-pub mod cli;
-mod cucumber;
-pub mod event;
-pub mod feature;
-pub mod parser;
-pub mod runner;
-pub mod step;
-pub mod tag;
-pub mod writer;
-
-#[cfg(feature = "macros")]
-#[cfg_attr(docsrs, doc(cfg(feature = "macros")))]
-pub mod codegen;
-
-=======
->>>>>>> 35411209
 use std::error::Error as StdError;
 
 use async_trait::async_trait;
@@ -145,6 +128,7 @@
 pub mod parser;
 pub mod runner;
 pub mod step;
+pub mod tag;
 pub mod writer;
 
 #[cfg(feature = "macros")]
