--- conflicted
+++ resolved
@@ -135,10 +135,6 @@
 }
 
 use std::fmt::Display;
-<<<<<<< HEAD
-
-=======
->>>>>>> 820dd994
 #[cfg(feature = "macros")]
 use std::{fmt::Debug, path::Path};
 
@@ -226,11 +222,7 @@
     }
 
     #[cfg(feature = "macros")]
-<<<<<<< HEAD
-    /// Returns default [`Cucumber`] with all auto-wired [`Step`]s.
-=======
     /// Returns default [`Cucumber`] with all the auto-wired [`Step`]s.
->>>>>>> 820dd994
     #[must_use]
     fn cucumber<I: AsRef<Path>>() -> DefaultCucumber<Self, I>
     where
