--- conflicted
+++ resolved
@@ -10,16 +10,6 @@
 
 //! Tools for composing CLI options.
 //!
-<<<<<<< HEAD
-//! Main part of this module is [`Opts`], which composes all strongly-typed
-//! `CLI` options from [`Parser`], [`Runner`] and [`Writer`] and adds filtering
-//! based on [`Regex`] or [`Tag Expressions`][1].
-//!
-//! [1]: https://cucumber.io/docs/cucumber/api/#tag-expressions
-//! [`Parser`]: crate::Parser
-//! [`Runner`]: crate::Runner
-//! [`Writer`]: crate::Writer
-=======
 //! The main thing in this module is [`Opts`], which compose all the strongly
 //! typed CLI options from [`Parser`], [`Runner`] and [`Writer`], and provide
 //! filtering based on [`Regex`] or [tag expressions][1].
@@ -36,24 +26,11 @@
 //! [`Runner`]: crate::Runner
 //! [`Writer`]: crate::Writer
 //! [1]: https://cucumber.io/docs/cucumber/api#tag-expressions
->>>>>>> 4fa122a8
 
 use gherkin::tagexpr::TagOperation;
 use regex::Regex;
 use structopt::StructOpt;
 
-<<<<<<< HEAD
-/// Run the tests, pet a dog!.
-#[derive(Debug, StructOpt)]
-pub struct Opts<Parser, Runner, Writer, Custom = Empty>
-where
-    Custom: StructOpt,
-    Parser: StructOpt,
-    Runner: StructOpt,
-    Writer: StructOpt,
-{
-    /// Regex to filter scenarios with.
-=======
 // Workaround for overwritten doc-comments.
 // https://github.com/TeXitoi/structopt/issues/333#issuecomment-712265332
 #[cfg_attr(
@@ -132,7 +109,6 @@
     Custom: StructOpt,
 {
     /// Regex to filter scenarios by their name.
->>>>>>> 4fa122a8
     #[structopt(
         short = "n",
         long = "name",
@@ -141,11 +117,7 @@
     )]
     pub re_filter: Option<Regex>,
 
-<<<<<<< HEAD
-    /// Tag expression to filter scenarios with.
-=======
     /// Tag expression to filter scenarios by.
->>>>>>> 4fa122a8
     #[structopt(
         short = "t",
         long = "tags",
@@ -173,29 +145,18 @@
     #[structopt(flatten)]
     pub writer: Writer,
 
-<<<<<<< HEAD
-    /// Custom CLI options.
-=======
     /// Additional custom CLI options.
->>>>>>> 4fa122a8
     #[structopt(flatten)]
     pub custom: Custom,
 }
 
 // Workaround for overwritten doc-comments.
 // https://github.com/TeXitoi/structopt/issues/333#issuecomment-712265332
-<<<<<<< HEAD
-=======
 #[cfg_attr(doc, doc = "Empty CLI options.")]
->>>>>>> 4fa122a8
 #[cfg_attr(
     not(doc),
     allow(missing_docs, clippy::missing_docs_in_private_items)
 )]
-<<<<<<< HEAD
-#[cfg_attr(doc, doc = "Empty CLI options.")]
-=======
->>>>>>> 4fa122a8
 #[derive(Clone, Copy, Debug, StructOpt)]
 pub struct Empty {
     /// This field exists only because [`StructOpt`] derive macro doesn't
@@ -207,32 +168,16 @@
 // Workaround for overwritten doc-comments.
 // https://github.com/TeXitoi/structopt/issues/333#issuecomment-712265332
 #[cfg_attr(
-<<<<<<< HEAD
-    not(doc),
-    allow(missing_docs, clippy::missing_docs_in_private_items)
-)]
-#[cfg_attr(
-=======
->>>>>>> 4fa122a8
     doc,
     doc = r#"
 Composes two [`StructOpt`] derivers together.
 
 # Example
 
-<<<<<<< HEAD
-This struct is especially useful, when implementing custom [`Writer`], which
-wraps another [`Writer`].
-
-```rust
-# use async_trait::async_trait;
-# use chrono::{DateTime, Utc};
-=======
 This struct is especially useful, when implementing custom [`Writer`] wrapping
 another one:
 ```rust
 # use async_trait::async_trait;
->>>>>>> 4fa122a8
 # use cucumber::{
 #     cli, event, parser, ArbitraryWriter, FailureWriter, World, Writer,
 # };
@@ -257,18 +202,6 @@
     async fn handle_event(
         &mut self,
         ev: parser::Result<event::Cucumber<W>>,
-<<<<<<< HEAD
-        at: DateTime<Utc>,
-        cli: &Self::Cli,
-    ) {
-        // Some custom logic including `cli.left.custom_option`.
-
-        self.0.handle_event(ev, at, &cli.right).await;
-    }
-}
-
-// useful blanket impls
-=======
         cli: &Self::Cli,
     ) {
         // Some custom logic including `cli.left.custom_option`.
@@ -278,7 +211,6 @@
 }
 
 // Useful blanket impls:
->>>>>>> 4fa122a8
 
 #[async_trait(?Send)]
 impl<'val, W, Wr, Val> ArbitraryWriter<'val, W, Val> for CustomWriter<Wr>
@@ -316,21 +248,6 @@
 }
 ```
 
-<<<<<<< HEAD
-[`Writer`]: crate::Writer"#
-)]
-#[derive(Debug, StructOpt)]
-pub struct Compose<L, R>
-where
-    L: StructOpt,
-    R: StructOpt,
-{
-    /// [`StructOpt`] deriver.
-    #[structopt(flatten)]
-    pub left: L,
-
-    /// [`StructOpt`] deriver.
-=======
 [`Writer`]: crate::Writer
 "#
 )]
@@ -345,23 +262,13 @@
     pub left: L,
 
     /// Right [`StructOpt`] deriver.
->>>>>>> 4fa122a8
     #[structopt(flatten)]
     pub right: R,
 }
 
-<<<<<<< HEAD
-impl<L, R> Compose<L, R>
-where
-    L: StructOpt,
-    R: StructOpt,
-{
-    /// Unpacks [`Compose`] into underlying `CLI`s.
-=======
 impl<L: StructOpt, R: StructOpt> Compose<L, R> {
     /// Unpacks this [`Compose`] into the underlying CLIs.
     #[must_use]
->>>>>>> 4fa122a8
     pub fn into_inner(self) -> (L, R) {
         let Compose { left, right } = self;
         (left, right)
