// Copyright (c) 2018-2021  Brendan Molloy <brendan@bbqsrc.net>,
//                          Ilya Solovyiov <ilya.solovyiov@gmail.com>,
//                          Kai Ren <tyranron@gmail.com>
//
// Licensed under the Apache License, Version 2.0 <LICENSE-APACHE or
// http://www.apache.org/licenses/LICENSE-2.0> or the MIT license
// <LICENSE-MIT or http://opensource.org/licenses/MIT>, at your
// option. This file may not be copied, modified, or distributed
// except according to those terms.

//! Top-level [Cucumber] executor.
//!
//! [Cucumber]: https://cucumber.io

use std::{
    borrow::Cow,
    fmt::{Debug, Formatter},
    marker::PhantomData,
    mem,
    path::Path,
};

<<<<<<< HEAD
use clap::Parser as _;
use futures::{future::LocalBoxFuture, StreamExt as _};
=======
use clap::Clap as _;
use futures::StreamExt as _;
>>>>>>> 0199ab60
use regex::Regex;

use crate::{
    cli, event, parser, runner, step, writer, ArbitraryWriter, FailureWriter,
    Parser, Runner, ScenarioType, Step, World, Writer, WriterExt as _,
};

/// Top-level [Cucumber] executor.
///
/// Most of the time you don't need to work with it directly, just use
/// [`WorldInit::run()`] or [`WorldInit::cucumber()`] on your [`World`] deriver
/// to get [Cucumber] up and running.
///
/// Otherwise use [`Cucumber::new()`] to get the default [Cucumber] executor,
/// provide [`Step`]s with [`WorldInit::collection()`] or by hand with
/// [`Cucumber::given()`], [`Cucumber::when()`] and [`Cucumber::then()`].
///
/// In case you want custom [`Parser`], [`Runner`] or [`Writer`] or
/// some other finer control,  use [`Cucumber::custom()`] with
/// [`Cucumber::with_parser()`], [`Cucumber::with_runner()`] and
/// [`Cucumber::with_writer()`] to construct your dream [Cucumber] executor!
///
/// [Cucumber]: https://cucumber.io
/// [`WorldInit::collection()`]: crate::WorldInit::collection()
/// [`WorldInit::cucumber()`]: crate::WorldInit::cucumber()
/// [`WorldInit::run()`]: crate::WorldInit::run()
pub struct Cucumber<W, P, I, R, Wr> {
    parser: P,
    runner: R,
    writer: Wr,
    _world: PhantomData<W>,
    _parser_input: PhantomData<I>,
}

impl<W> Cucumber<W, (), (), (), ()> {
    /// Creates an empty [`Cucumber`] executor.
    ///
    /// Use [`Cucumber::with_parser()`], [`Cucumber::with_runner()`] and
    /// [`Cucumber::with_writer()`] to be able to [`Cucumber::run()`] it.
    #[must_use]
    pub fn custom() -> Self {
        Self {
            parser: (),
            runner: (),
            writer: (),
            _world: PhantomData,
            _parser_input: PhantomData,
        }
    }
}

impl<W, P, I, R, Wr> Cucumber<W, P, I, R, Wr> {
    /// Replaces [`Parser`].
    #[must_use]
    pub fn with_parser<NewP, NewI>(
        self,
        parser: NewP,
    ) -> Cucumber<W, NewP, NewI, R, Wr>
    where
        NewP: Parser<NewI>,
    {
        let Self { runner, writer, .. } = self;
        Cucumber {
            parser,
            runner,
            writer,
            _world: PhantomData,
            _parser_input: PhantomData,
        }
    }

    /// Replaces [`Runner`].
    #[must_use]
    pub fn with_runner<NewR>(self, runner: NewR) -> Cucumber<W, P, I, NewR, Wr>
    where
        NewR: Runner<W>,
    {
        let Self { parser, writer, .. } = self;
        Cucumber {
            parser,
            runner,
            writer,
            _world: PhantomData,
            _parser_input: PhantomData,
        }
    }

    /// Replaces [`Writer`].
    #[must_use]
    pub fn with_writer<NewWr>(
        self,
        writer: NewWr,
    ) -> Cucumber<W, P, I, R, NewWr>
    where
        NewWr: Writer<W>,
    {
        let Self { parser, runner, .. } = self;
        Cucumber {
            parser,
            runner,
            writer,
            _world: PhantomData,
            _parser_input: PhantomData,
        }
    }
}

impl<W, P, I, R, Wr> Cucumber<W, P, I, R, Wr>
where
    W: World,
    Wr: Writer<W>,
{
    /// Consider [`Skipped`] steps as [`Failed`] if their [`Scenario`] isn't
    /// marked with `@allow_skipped` tag.
    ///
    /// It's useful option for ensuring that all the steps were covered.
    ///
    /// # Example
    ///
    /// Output with a regular [`Cucumber::run()`]:
    /// <script
    ///     id="asciicast-0d92qlT8Mbc4WXyvRbHJmjsqN"
    ///     src="https://asciinema.org/a/0d92qlT8Mbc4WXyvRbHJmjsqN.js"
    ///     async data-autoplay="true" data-rows="17">
    /// </script>
    ///
    /// To fail all the [`Skipped`] steps setup [`Cucumber`] like this:
    /// ```rust,should_panic
    /// # use std::convert::Infallible;
    /// #
    /// # use async_trait::async_trait;
    /// # use cucumber::WorldInit;
    /// # use futures::FutureExt as _;
    /// #
    /// # #[derive(Debug, WorldInit)]
    /// # struct MyWorld;
    /// #
    /// # #[async_trait(?Send)]
    /// # impl cucumber::World for MyWorld {
    /// #     type Error = Infallible;
    /// #
    /// #     async fn new() -> Result<Self, Self::Error> {
    /// #         Ok(Self)
    /// #     }
    /// # }
    /// #
    /// # let fut = async {
    /// MyWorld::cucumber()
    ///     .fail_on_skipped()
    ///     .run_and_exit("tests/features/readme")
    ///     .await;
    /// # };
    /// #
    /// # futures::executor::block_on(fut);
    /// ```
    /// <script
    ///     id="asciicast-IHLxMEgku9BtBVkR4k2DtOjMd"
    ///     src="https://asciinema.org/a/IHLxMEgku9BtBVkR4k2DtOjMd.js"
    ///     async data-autoplay="true" data-rows="21">
    /// </script>
    ///
    /// To intentionally suppress some [`Skipped`] steps failing, use the
    /// `@allow_skipped` tag:
    /// ```gherkin
    /// Feature: Animal feature
    ///
    ///   Scenario: If we feed a hungry cat it will no longer be hungry
    ///     Given a hungry cat
    ///     When I feed the cat
    ///     Then the cat is not hungry
    ///
    ///   @allow_skipped
    ///   Scenario: If we feed a satiated dog it will not become hungry
    ///     Given a satiated dog
    ///     When I feed the dog
    ///     Then the dog is not hungry
    /// ```
    ///
    /// [`Failed`]: crate::event::Step::Failed
    /// [`Scenario`]: gherkin::Scenario
    /// [`Skipped`]: crate::event::Step::Skipped
    #[must_use]
    pub fn fail_on_skipped(
        self,
    ) -> Cucumber<W, P, I, R, writer::FailOnSkipped<Wr>> {
        Cucumber {
            parser: self.parser,
            runner: self.runner,
            writer: self.writer.fail_on_skipped(),
            _world: PhantomData,
            _parser_input: PhantomData,
        }
    }

    /// Consider [`Skipped`] steps as [`Failed`] if the given `filter` predicate
    /// returns `true`.
    ///
    /// # Example
    ///
    /// Output with a regular [`Cucumber::run()`]:
    /// <script
    ///     id="asciicast-0d92qlT8Mbc4WXyvRbHJmjsqN"
    ///     src="https://asciinema.org/a/0d92qlT8Mbc4WXyvRbHJmjsqN.js"
    ///     async data-autoplay="true" data-rows="17">
    /// </script>
    ///
    /// Adjust [`Cucumber`] to fail on all [`Skipped`] steps, but the ones
    /// marked with `@dog` tag:
    /// ```rust,should_panic
    /// # use std::convert::Infallible;
    /// #
    /// # use async_trait::async_trait;
    /// # use cucumber::WorldInit;
    /// #
    /// # #[derive(Debug, WorldInit)]
    /// # struct MyWorld;
    /// #
    /// # #[async_trait(?Send)]
    /// # impl cucumber::World for MyWorld {
    /// #     type Error = Infallible;
    /// #
    /// #     async fn new() -> Result<Self, Self::Error> {
    /// #         Ok(Self)
    /// #     }
    /// # }
    /// #
    /// # let fut = async {
    /// MyWorld::cucumber()
    ///     .fail_on_skipped_with(|_, _, s| !s.tags.iter().any(|t| t == "dog"))
    ///     .run_and_exit("tests/features/readme")
    ///     .await;
    /// # };
    /// #
    /// # futures::executor::block_on(fut);
    /// ```
    /// ```gherkin
    /// Feature: Animal feature
    ///
    ///   Scenario: If we feed a hungry cat it will no longer be hungry
    ///     Given a hungry cat
    ///     When I feed the cat
    ///     Then the cat is not hungry
    ///
    ///   Scenario: If we feed a satiated dog it will not become hungry
    ///     Given a satiated dog
    ///     When I feed the dog
    ///     Then the dog is not hungry
    /// ```
    /// <script
    ///     id="asciicast-IHLxMEgku9BtBVkR4k2DtOjMd"
    ///     src="https://asciinema.org/a/IHLxMEgku9BtBVkR4k2DtOjMd.js"
    ///     async data-autoplay="true" data-rows="21">
    /// </script>
    ///
    /// And to avoid failing, use the `@dog` tag:
    /// ```gherkin
    /// Feature: Animal feature
    ///
    ///   Scenario: If we feed a hungry cat it will no longer be hungry
    ///     Given a hungry cat
    ///     When I feed the cat
    ///     Then the cat is not hungry
    ///
    ///   @dog
    ///   Scenario: If we feed a satiated dog it will not become hungry
    ///     Given a satiated dog
    ///     When I feed the dog
    ///     Then the dog is not hungry
    /// ```
    ///
    /// [`Failed`]: crate::event::Step::Failed
    /// [`Scenario`]: gherkin::Scenario
    /// [`Skipped`]: crate::event::Step::Skipped
    #[must_use]
    pub fn fail_on_skipped_with<Filter>(
        self,
        filter: Filter,
    ) -> Cucumber<W, P, I, R, writer::FailOnSkipped<Wr, Filter>>
    where
        Filter: Fn(
            &gherkin::Feature,
            Option<&gherkin::Rule>,
            &gherkin::Scenario,
        ) -> bool,
    {
        Cucumber {
            parser: self.parser,
            runner: self.runner,
            writer: self.writer.fail_on_skipped_with(filter),
            _world: PhantomData,
            _parser_input: PhantomData,
        }
    }

    /// Re-outputs [`Skipped`] steps for easier navigation.
    ///
    /// # Example
    ///
    /// Output with a regular [`Cucumber::run()`]:
    /// <script
    ///     id="asciicast-0d92qlT8Mbc4WXyvRbHJmjsqN"
    ///     src="https://asciinema.org/a/0d92qlT8Mbc4WXyvRbHJmjsqN.js"
    ///     async data-autoplay="true" data-rows="17">
    /// </script>
    ///
    /// Adjust [`Cucumber`] to re-output all [`Skipped`] steps at the end:
    /// ```rust
    /// # use std::convert::Infallible;
    /// #
    /// # use async_trait::async_trait;
    /// # use futures::FutureExt as _;
    /// # use cucumber::WorldInit;
    /// #
    /// # #[derive(Debug, WorldInit)]
    /// # struct MyWorld;
    /// #
    /// # #[async_trait(?Send)]
    /// # impl cucumber::World for MyWorld {
    /// #     type Error = Infallible;
    /// #
    /// #     async fn new() -> Result<Self, Self::Error> {
    /// #         Ok(Self)
    /// #     }
    /// # }
    /// #
    /// # let fut = async {
    /// MyWorld::cucumber()
    ///     .repeat_skipped()
    ///     .run_and_exit("tests/features/readme")
    ///     .await;
    /// # };
    /// #
    /// # futures::executor::block_on(fut);
    /// ```
    /// <script
    ///     id="asciicast-ox14HynkBIw8atpfhyfvKrsO3"
    ///     src="https://asciinema.org/a/ox14HynkBIw8atpfhyfvKrsO3.js"
    ///     async data-autoplay="true" data-rows="19">
    /// </script>
    ///
    /// [`Scenario`]: gherkin::Scenario
    /// [`Skipped`]: crate::event::Step::Skipped
    #[must_use]
    pub fn repeat_skipped(self) -> Cucumber<W, P, I, R, writer::Repeat<W, Wr>> {
        Cucumber {
            parser: self.parser,
            runner: self.runner,
            writer: self.writer.repeat_skipped(),
            _world: PhantomData,
            _parser_input: PhantomData,
        }
    }

    /// Re-outputs [`Failed`] steps for easier navigation.
    ///
    /// # Example
    ///
    /// Output with a regular [`Cucumber::fail_on_skipped()`]:
    /// ```rust,should_panic
    /// # use std::convert::Infallible;
    /// #
    /// # use async_trait::async_trait;
    /// # use futures::FutureExt as _;
    /// # use cucumber::WorldInit;
    /// #
    /// # #[derive(Debug, WorldInit)]
    /// # struct MyWorld;
    /// #
    /// # #[async_trait(?Send)]
    /// # impl cucumber::World for MyWorld {
    /// #     type Error = Infallible;
    /// #
    /// #     async fn new() -> Result<Self, Self::Error> {
    /// #         Ok(Self)
    /// #     }
    /// # }
    /// #
    /// # let fut = async {
    /// MyWorld::cucumber()
    ///     .fail_on_skipped()
    ///     .run_and_exit("tests/features/readme")
    ///     .await;
    /// # };
    /// #
    /// # futures::executor::block_on(fut);
    /// ```
    /// <script
    ///     id="asciicast-UcipuopO6IFEsIDty6vaJlCH9"
    ///     src="https://asciinema.org/a/UcipuopO6IFEsIDty6vaJlCH9.js"
    ///     async data-autoplay="true" data-rows="21">
    /// </script>
    ///
    /// Adjust [`Cucumber`] to re-output all [`Failed`] steps at the end:
    /// ```rust,should_panic
    /// # use std::convert::Infallible;
    /// #
    /// # use async_trait::async_trait;
    /// # use futures::FutureExt as _;
    /// # use cucumber::WorldInit;
    /// #
    /// # #[derive(Debug, WorldInit)]
    /// # struct MyWorld;
    /// #
    /// # #[async_trait(?Send)]
    /// # impl cucumber::World for MyWorld {
    /// #     type Error = Infallible;
    /// #
    /// #     async fn new() -> Result<Self, Self::Error> {
    /// #         Ok(Self)
    /// #     }
    /// # }
    /// #
    /// # let fut = async {
    /// MyWorld::cucumber()
    ///     .repeat_failed()
    ///     .fail_on_skipped()
    ///     .run_and_exit("tests/features/readme")
    ///     .await;
    /// # };
    /// #
    /// # futures::executor::block_on(fut);
    /// ```
    /// <script
    ///     id="asciicast-ofOljvyEMb41OTLhE081QKv68"
    ///     src="https://asciinema.org/a/ofOljvyEMb41OTLhE081QKv68.js"
    ///     async data-autoplay="true" data-rows="24">
    /// </script>
    ///
    /// > ⚠️ __WARNING__: [`Cucumber::repeat_failed()`] should be called before
    ///                   [`Cucumber::fail_on_skipped()`], as events pass from
    ///                   outer [`Writer`]s to inner ones. So we need to
    ///                   transform [`Skipped`] to [`Failed`] first, and only
    ///                   then [`Repeat`] them.
    ///
    /// [`Failed`]: crate::event::Step::Failed
    /// [`Repeat`]: writer::Repeat
    /// [`Scenario`]: gherkin::Scenario
    /// [`Skipped`]: crate::event::Step::Skipped
    #[must_use]
    pub fn repeat_failed(self) -> Cucumber<W, P, I, R, writer::Repeat<W, Wr>> {
        Cucumber {
            parser: self.parser,
            runner: self.runner,
            writer: self.writer.repeat_failed(),
            _world: PhantomData,
            _parser_input: PhantomData,
        }
    }

    /// Re-output steps by the given `filter` predicate.
    ///
    /// # Example
    ///
    /// Output with a regular [`Cucumber::fail_on_skipped()`]:
    /// ```rust,should_panic
    /// # use std::convert::Infallible;
    /// #
    /// # use async_trait::async_trait;
    /// # use futures::FutureExt as _;
    /// # use cucumber::WorldInit;
    /// #
    /// # #[derive(Debug, WorldInit)]
    /// # struct MyWorld;
    /// #
    /// # #[async_trait(?Send)]
    /// # impl cucumber::World for MyWorld {
    /// #     type Error = Infallible;
    /// #
    /// #     async fn new() -> Result<Self, Self::Error> {
    /// #         Ok(Self)
    /// #     }
    /// # }
    /// #
    /// # let fut = async {
    /// MyWorld::cucumber()
    ///     .fail_on_skipped()
    ///     .run_and_exit("tests/features/readme")
    ///     .await;
    /// # };
    /// #
    /// # futures::executor::block_on(fut);
    /// ```
    /// <script
    ///     id="asciicast-UcipuopO6IFEsIDty6vaJlCH9"
    ///     src="https://asciinema.org/a/UcipuopO6IFEsIDty6vaJlCH9.js"
    ///     async data-autoplay="true" data-rows="21">
    /// </script>
    ///
    /// Adjust [`Cucumber`] to re-output all [`Failed`] steps ta the end by
    /// providing a custom `filter` predicate:
    /// ```rust,should_panic
    /// # use std::convert::Infallible;
    /// #
    /// # use async_trait::async_trait;
    /// # use futures::FutureExt as _;
    /// # use cucumber::WorldInit;
    /// #
    /// # #[derive(Debug, WorldInit)]
    /// # struct MyWorld;
    /// #
    /// # #[async_trait(?Send)]
    /// # impl cucumber::World for MyWorld {
    /// #     type Error = Infallible;
    /// #
    /// #     async fn new() -> Result<Self, Self::Error> {
    /// #         Ok(Self)
    /// #     }
    /// # }
    /// #
    /// # let fut = async {
    /// MyWorld::cucumber()
    ///     .repeat_if(|ev| {
    ///         use cucumber::event::{Cucumber, Feature, Rule, Scenario, Step};
    ///
    ///         matches!(
    ///             ev,
    ///             Ok(Cucumber::Feature(
    ///                 _,
    ///                 Feature::Rule(
    ///                     _,
    ///                     Rule::Scenario(
    ///                         _,
    ///                         Scenario::Step(_, Step::Failed(..))
    ///                             | Scenario::Background(_, Step::Failed(..))
    ///                     )
    ///                 ) | Feature::Scenario(
    ///                     _,
    ///                     Scenario::Step(_, Step::Failed(..))
    ///                         | Scenario::Background(_, Step::Failed(..))
    ///                 )
    ///             )) | Err(_)
    ///         )
    ///     })
    ///     .fail_on_skipped()
    ///     .run_and_exit("tests/features/readme")
    ///     .await;
    /// # };
    /// #
    /// # futures::executor::block_on(fut);
    /// ```
    /// <script
    ///     id="asciicast-ofOljvyEMb41OTLhE081QKv68"
    ///     src="https://asciinema.org/a/ofOljvyEMb41OTLhE081QKv68.js"
    ///     async data-autoplay="true" data-rows="24">
    /// </script>
    ///
    /// > ⚠️ __WARNING__: [`Cucumber::repeat_if()`] should be called before
    ///                   [`Cucumber::fail_on_skipped()`], as events pass from
    ///                   outer [`Writer`]s to inner ones. So we need to
    ///                   transform [`Skipped`] to [`Failed`] first, and only
    ///                   then [`Repeat`] them.
    ///
    /// [`Failed`]: crate::event::Step::Failed
    /// [`Repeat`]: writer::Repeat
    /// [`Scenario`]: gherkin::Scenario
    /// [`Skipped`]: crate::event::Step::Skipped
    #[must_use]
    pub fn repeat_if<F>(
        self,
        filter: F,
    ) -> Cucumber<W, P, I, R, writer::Repeat<W, Wr, F>>
    where
        F: Fn(&parser::Result<event::Cucumber<W>>) -> bool,
    {
        Cucumber {
            parser: self.parser,
            runner: self.runner,
            writer: self.writer.repeat_if(filter),
            _world: PhantomData,
            _parser_input: PhantomData,
        }
    }
}

impl<W, P, I, R, Wr> Cucumber<W, P, I, R, Wr>
where
    W: World,
    P: Parser<I>,
    R: Runner<W>,
    Wr: Writer<W>,
{
    /// Runs [`Cucumber`].
    ///
    /// [`Feature`]s sourced from a [`Parser`] are fed to a [`Runner`], which
    /// produces events handled by a [`Writer`].
    ///
    /// [`Feature`]: gherkin::Feature
    pub async fn run(self, input: I) -> Wr {
        self.filter_run(input, |_, _, _| true).await
    }

    /// Runs [`Cucumber`] with [`Scenario`]s filter.
    ///
    /// [`Feature`]s sourced from a [`Parser`] are fed to a [`Runner`], which
    /// produces events handled by a [`Writer`].
    ///
    /// # Example
    ///
    /// Adjust [`Cucumber`] to run only [`Scenario`]s marked with `@cat` tag:
    /// ```rust
    /// # use std::convert::Infallible;
    /// #
    /// # use async_trait::async_trait;
    /// # use cucumber::WorldInit;
    /// #
    /// # #[derive(Debug, WorldInit)]
    /// # struct MyWorld;
    /// #
    /// # #[async_trait(?Send)]
    /// # impl cucumber::World for MyWorld {
    /// #     type Error = Infallible;
    /// #
    /// #     async fn new() -> Result<Self, Self::Error> {
    /// #         Ok(Self)
    /// #     }
    /// # }
    /// #
    /// # let fut = async {
    /// MyWorld::cucumber()
    ///     .filter_run("tests/features/readme", |_, _, sc| {
    ///         sc.tags.iter().any(|t| t == "cat")
    ///     })
    ///     .await;
    /// # };
    /// #
    /// # futures::executor::block_on(fut);
    /// ```
    /// ```gherkin
    /// Feature: Animal feature
    ///
    ///   @cat
    ///   Scenario: If we feed a hungry cat it will no longer be hungry
    ///     Given a hungry cat
    ///     When I feed the cat
    ///     Then the cat is not hungry
    ///
    ///   @dog
    ///   Scenario: If we feed a satiated dog it will not become hungry
    ///     Given a satiated dog
    ///     When I feed the dog
    ///     Then the dog is not hungry
    /// ```
    /// <script
    ///     id="asciicast-0KvTxnfaMRjsvsIKsalS611Ta"
    ///     src="https://asciinema.org/a/0KvTxnfaMRjsvsIKsalS611Ta.js"
    ///     async data-autoplay="true" data-rows="14">
    /// </script>
    ///
    /// [`Feature`]: gherkin::Feature
    /// [`Scenario`]: gherkin::Scenario
    #[allow(clippy::non_ascii_literal)]
    pub async fn filter_run<F>(self, input: I, filter: F) -> Wr
    where
        F: Fn(
                &gherkin::Feature,
                Option<&gherkin::Rule>,
                &gherkin::Scenario,
            ) -> bool
            + 'static,
    {
        let opts = cli::Opts::parse();
        if opts.nocapture {
            eprintln!(
                "WARNING ⚠️: This option does nothing at the moment and is \
                             deprecated for removal in the next major release. \
                             Any output of step functions is not captured by \
                             default.",
            );
        }
        if opts.debug {
            eprintln!(
                "WARNING ⚠️: This option does nothing at the moment and is \
                             deprecated for removal in the next major release.",
            );
        }
        let filter = move |f: &gherkin::Feature,
                           r: Option<&gherkin::Rule>,
                           s: &gherkin::Scenario| {
            opts.filter
                .as_ref()
                .map_or_else(|| filter(f, r, s), |f| f.is_match(&s.name))
        };

        let Cucumber {
            parser,
            runner,
            mut writer,
            ..
        } = self;

        let features = parser.parse(input);

        let filtered = features.map(move |feature| {
            let mut feature = feature?;
            let scenarios = mem::take(&mut feature.scenarios);
            feature.scenarios = scenarios
                .into_iter()
                .filter(|s| filter(&feature, None, s))
                .collect();

            let mut rules = mem::take(&mut feature.rules);
            for r in &mut rules {
                let scenarios = mem::take(&mut r.scenarios);
                r.scenarios = scenarios
                    .into_iter()
                    .filter(|s| filter(&feature, Some(r), s))
                    .collect();
            }
            feature.rules = rules;

            Ok(feature)
        });

        let events_stream = runner.run(filtered);
        futures::pin_mut!(events_stream);
        while let Some(ev) = events_stream.next().await {
            writer.handle_event(ev).await;
        }
        writer
    }
}

impl<W, P, I, R, Wr> Debug for Cucumber<W, P, I, R, Wr>
where
    P: Debug,
    R: Debug,
    Wr: Debug,
{
    fn fmt(&self, f: &mut Formatter<'_>) -> std::fmt::Result {
        f.debug_struct("Cucumber")
            .field("parser", &self.parser)
            .field("runner", &self.runner)
            .field("writer", &self.writer)
            .finish()
    }
}

/// Shortcut for the [`Cucumber`] type returned by its [`Default`] impl.
pub(crate) type DefaultCucumber<W, I> = Cucumber<
    W,
    parser::Basic,
    I,
    runner::Basic<W>,
    writer::Summarized<writer::Normalized<W, writer::Basic>>,
>;

impl<W, I> Default for DefaultCucumber<W, I>
where
    W: World + Debug,
    I: AsRef<Path>,
{
    fn default() -> Self {
        Cucumber::custom()
            .with_parser(parser::Basic::new())
            .with_runner(runner::Basic::default())
            .with_writer(writer::Basic::new().normalized().summarized())
    }
}

impl<W, I> DefaultCucumber<W, I>
where
    W: World + Debug,
    I: AsRef<Path>,
{
    /// Creates a default [`Cucumber`] executor.
    ///
    /// * [`Parser`] — [`parser::Basic`]
    ///
    /// * [`Runner`] — [`runner::Basic`]
    ///   * [`ScenarioType`] — [`Concurrent`] by default, [`Serial`] if
    ///     `@serial` [tag] is present on a [`Scenario`];
    ///   * Allowed to run up to 64 [`Concurrent`] [`Scenario`]s.
    ///
    /// * [`Writer`] — [`Normalized`] and [`Summarized`] [`writer::Basic`].
    ///
    /// [`Concurrent`]: runner::basic::ScenarioType::Concurrent
    /// [`Normalized`]: writer::Normalized
    /// [`Parser`]: parser::Parser
    /// [`Scenario`]: gherkin::Scenario
    /// [`Serial`]: runner::basic::ScenarioType::Serial
    /// [`ScenarioType`]: runner::basic::ScenarioType
    /// [`Summarized`]: writer::Summarized
    ///
    /// [tag]: https://cucumber.io/docs/cucumber/api/#tags
    #[must_use]
    pub fn new() -> Self {
        Cucumber::default()
    }
}

impl<W, I, R, Wr> Cucumber<W, parser::Basic, I, R, Wr> {
    /// Sets the provided language of [`gherkin`] files.
    ///
    /// # Errors
    ///
    /// If the provided language isn't supported.
    pub fn language(
        mut self,
        name: impl Into<Cow<'static, str>>,
    ) -> Result<Self, parser::basic::UnsupportedLanguageError> {
        self.parser = self.parser.language(name)?;
        Ok(self)
    }
}

impl<W, I, P, Wr, F, B, A> Cucumber<W, P, I, runner::Basic<W, F, B, A>, Wr> {
    /// If `max` is [`Some`] number of concurrently executed [`Scenario`]s will
    /// be limited.
    ///
    /// [`Scenario`]: gherkin::Scenario
    #[must_use]
    pub fn max_concurrent_scenarios(
        mut self,
        max: impl Into<Option<usize>>,
    ) -> Self {
        self.runner = self.runner.max_concurrent_scenarios(max);
        self
    }

    /// Function determining whether a [`Scenario`] is [`Concurrent`] or
    /// a [`Serial`] one.
    ///
    /// [`Concurrent`]: ScenarioType::Concurrent
    /// [`Serial`]: ScenarioType::Serial
    /// [`Scenario`]: gherkin::Scenario
    #[must_use]
    pub fn which_scenario<Which>(
        self,
        func: Which,
    ) -> Cucumber<W, P, I, runner::Basic<W, Which, B, A>, Wr>
    where
        Which: Fn(
                &gherkin::Feature,
                Option<&gherkin::Rule>,
                &gherkin::Scenario,
            ) -> ScenarioType
            + 'static,
    {
        let Self {
            parser,
            runner,
            writer,
            ..
        } = self;
        Cucumber {
            parser,
            runner: runner.which_scenario(func),
            writer,
            _world: PhantomData,
            _parser_input: PhantomData,
        }
    }

    /// Sets a hook, executed on each [`Scenario`] before running all its
    /// [`Step`]s, including [`Background`] ones.
    ///
    /// [`Background`]: gherkin::Background
    /// [`Scenario`]: gherkin::Scenario
    /// [`Step`]: gherkin::Step
    #[must_use]
    pub fn before<Before>(
        self,
        func: Before,
    ) -> Cucumber<W, P, I, runner::Basic<W, F, Before, A>, Wr>
    where
        Before: for<'a> Fn(
            &'a gherkin::Feature,
            Option<&'a gherkin::Rule>,
            &'a gherkin::Scenario,
            &'a mut W,
        ) -> LocalBoxFuture<'a, ()>,
    {
        let Self {
            parser,
            runner,
            writer,
            ..
        } = self;
        Cucumber {
            parser,
            runner: runner.before(func),
            writer,
            _world: PhantomData,
            _parser_input: PhantomData,
        }
    }

    /// Sets a hook, executed on each [`Scenario`] after running all its
    /// [`Step`]s, even after [`Skipped`] of [`Failed`] [`Step`]s.
    ///
    /// Last `World` argument is supplied to the function, in case it was
    /// initialized before by running [`before`] hook or any non-failed
    /// [`Step`]. In case the last [`Scenario`]'s [`Step`] failed, we want to
    /// return event with an exact `World` state. Also, we don't want to impose
    /// additional [`Clone`] bounds on `World`, so the only option left is to
    /// pass [`None`] to the function.
    ///
    ///
    /// [`before`]: Self::before()
    /// [`Failed`]: event::Step::Failed
    /// [`Scenario`]: gherkin::Scenario
    /// [`Skipped`]: event::Step::Skipped
    /// [`Step`]: gherkin::Step
    #[must_use]
    pub fn after<After>(
        self,
        func: After,
    ) -> Cucumber<W, P, I, runner::Basic<W, F, B, After>, Wr>
    where
        After: for<'a> Fn(
            &'a gherkin::Feature,
            Option<&'a gherkin::Rule>,
            &'a gherkin::Scenario,
            Option<&'a mut W>,
        ) -> LocalBoxFuture<'a, ()>,
    {
        let Self {
            parser,
            runner,
            writer,
            ..
        } = self;
        Cucumber {
            parser,
            runner: runner.after(func),
            writer,
            _world: PhantomData,
            _parser_input: PhantomData,
        }
    }

    /// Replaces [`Collection`] of [`Step`]s.
    ///
    /// [`Collection`]: step::Collection
    /// [`Step`]: step::Step
    #[must_use]
    pub fn steps(mut self, steps: step::Collection<W>) -> Self {
        self.runner = self.runner.steps(steps);
        self
    }

    /// Inserts [Given] [`Step`].
    ///
    /// [Given]: https://cucumber.io/docs/gherkin/reference/#given
    #[must_use]
    pub fn given(
        mut self,
        loc: Option<step::Location>,
        regex: Regex,
        step: Step<W>,
    ) -> Self {
        self.runner = self.runner.given(loc, regex, step);
        self
    }

    /// Inserts [When] [`Step`].
    ///
    /// [When]: https://cucumber.io/docs/gherkin/reference/#When
    #[must_use]
    pub fn when(
        mut self,
        loc: Option<step::Location>,
        regex: Regex,
        step: Step<W>,
    ) -> Self {
        self.runner = self.runner.when(loc, regex, step);
        self
    }

    /// Inserts [Then] [`Step`].
    ///
    /// [Then]: https://cucumber.io/docs/gherkin/reference/#then
    #[must_use]
    pub fn then(
        mut self,
        loc: Option<step::Location>,
        regex: Regex,
        step: Step<W>,
    ) -> Self {
        self.runner = self.runner.then(loc, regex, step);
        self
    }
}

impl<W, I, P, R, Wr> Cucumber<W, P, I, R, Wr>
where
    W: World,
    P: Parser<I>,
    R: Runner<W>,
    Wr: for<'val> ArbitraryWriter<'val, W, String> + FailureWriter<W>,
{
    /// Runs [`Cucumber`].
    ///
    /// [`Feature`]s sourced from a [`Parser`] are fed to a [`Runner`], which
    /// produces events handled by a [`Writer`].
    ///
    /// # Panics
    ///
    /// If encountered errors while parsing [`Feature`]s or at least one
    /// [`Step`] [`Failed`].
    ///
    /// [`Failed`]: crate::event::Step::Failed
    /// [`Feature`]: gherkin::Feature
    /// [`Step`]: gherkin::Step
    pub async fn run_and_exit(self, input: I) {
        self.filter_run_and_exit(input, |_, _, _| true).await;
    }

    /// Runs [`Cucumber`] with [`Scenario`]s filter.
    ///
    /// [`Feature`]s sourced from a [`Parser`] are fed to a [`Runner`], which
    /// produces events handled by a [`Writer`].
    ///
    /// # Panics
    ///
    /// If encountered errors while parsing [`Feature`]s or at least one
    /// [`Step`] [`Failed`].
    ///
    /// # Example
    ///
    /// Adjust [`Cucumber`] to run only [`Scenario`]s marked with `@cat` tag:
    /// ```rust
    /// # use std::convert::Infallible;
    /// #
    /// # use async_trait::async_trait;
    /// # use cucumber::WorldInit;
    /// #
    /// # #[derive(Debug, WorldInit)]
    /// # struct MyWorld;
    /// #
    /// # #[async_trait(?Send)]
    /// # impl cucumber::World for MyWorld {
    /// #     type Error = Infallible;
    /// #
    /// #     async fn new() -> Result<Self, Self::Error> {
    /// #         Ok(Self)
    /// #     }
    /// # }
    /// #
    /// # let fut = async {
    /// MyWorld::cucumber()
    ///     .filter_run_and_exit("tests/features/readme", |_, _, sc| {
    ///         sc.tags.iter().any(|t| t == "cat")
    ///     })
    ///     .await;
    /// # };
    /// #
    /// # futures::executor::block_on(fut);
    /// ```
    /// ```gherkin
    /// Feature: Animal feature
    ///
    ///   @cat
    ///   Scenario: If we feed a hungry cat it will no longer be hungry
    ///     Given a hungry cat
    ///     When I feed the cat
    ///     Then the cat is not hungry
    ///
    ///   @dog
    ///   Scenario: If we feed a satiated dog it will not become hungry
    ///     Given a satiated dog
    ///     When I feed the dog
    ///     Then the dog is not hungry
    /// ```
    /// <script
    ///     id="asciicast-0KvTxnfaMRjsvsIKsalS611Ta"
    ///     src="https://asciinema.org/a/0KvTxnfaMRjsvsIKsalS611Ta.js"
    ///     async data-autoplay="true" data-rows="14">
    /// </script>
    ///
    /// [`Failed`]: crate::event::Step::Failed
    /// [`Feature`]: gherkin::Feature
    /// [`Scenario`]: gherkin::Scenario
    /// [`Step`]: crate::Step
    pub async fn filter_run_and_exit<Filter>(self, input: I, filter: Filter)
    where
        Filter: Fn(
                &gherkin::Feature,
                Option<&gherkin::Rule>,
                &gherkin::Scenario,
            ) -> bool
            + 'static,
    {
        let writer = self.filter_run(input, filter).await;
        if writer.execution_has_failed() {
            let mut msg = Vec::with_capacity(3);

            let failed_steps = writer.failed_steps();
            if failed_steps > 0 {
                msg.push(format!(
                    "{} step{} failed",
                    failed_steps,
                    (failed_steps > 1).then(|| "s").unwrap_or_default(),
                ));
            }

            let parsing_errors = writer.parsing_errors();
            if parsing_errors > 0 {
                msg.push(format!(
                    "{} parsing error{}",
                    parsing_errors,
                    (parsing_errors > 1).then(|| "s").unwrap_or_default(),
                ));
            }

            let hook_errors = writer.hook_errors();
            if hook_errors > 0 {
                msg.push(format!(
                    "{} hook error{}",
                    hook_errors,
                    (hook_errors > 1).then(|| "s").unwrap_or_default(),
                ));
            }

            panic!("{}", msg.join(", "));
        }
    }
}<|MERGE_RESOLUTION|>--- conflicted
+++ resolved
@@ -20,13 +20,8 @@
     path::Path,
 };
 
-<<<<<<< HEAD
 use clap::Parser as _;
 use futures::{future::LocalBoxFuture, StreamExt as _};
-=======
-use clap::Clap as _;
-use futures::StreamExt as _;
->>>>>>> 0199ab60
 use regex::Regex;
 
 use crate::{
