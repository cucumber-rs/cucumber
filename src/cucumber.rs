// Copyright (c) 2018-2021  Brendan Molloy <brendan@bbqsrc.net>,
//                          Ilya Solovyiov <ilya.solovyiov@gmail.com>,
//                          Kai Ren <tyranron@gmail.com>
//
// Licensed under the Apache License, Version 2.0 <LICENSE-APACHE or
// http://www.apache.org/licenses/LICENSE-2.0> or the MIT license
// <LICENSE-MIT or http://opensource.org/licenses/MIT>, at your
// option. This file may not be copied, modified, or distributed
// except according to those terms.

//! Top-level [Cucumber] executor.
//!
//! [Cucumber]: https://cucumber.io

use std::{
    borrow::Cow,
    fmt::{Debug, Formatter},
    marker::PhantomData,
    mem,
    path::Path,
};

use futures::StreamExt as _;
use regex::Regex;
use structopt::StructOpt as _;

use crate::{
<<<<<<< HEAD
    cli, parser, runner, step, writer, ArbitraryWriter, FailureWriter, Parser,
    Runner, ScenarioType, Step, World, Writer, WriterExt as _,
=======
    event, parser, runner, step, writer, ArbitraryWriter, FailureWriter,
    Parser, Runner, ScenarioType, Step, World, Writer, WriterExt as _,
>>>>>>> de57a3dd
};

/// Top-level [Cucumber] executor.
///
/// Most of the time you don't need to work with it directly, just use
/// [`WorldInit::run()`] or [`WorldInit::cucumber()`] on your [`World`] deriver
/// to get [Cucumber] up and running.
///
/// Otherwise use [`Cucumber::new()`] to get the default [Cucumber] executor,
/// provide [`Step`]s with [`WorldInit::collection()`] or by hand with
/// [`Cucumber::given()`], [`Cucumber::when()`] and [`Cucumber::then()`].
///
/// In case you want custom [`Parser`], [`Runner`] or [`Writer`] or
/// some other finer control,  use [`Cucumber::custom()`] with
/// [`Cucumber::with_parser()`], [`Cucumber::with_runner()`] and
/// [`Cucumber::with_writer()`] to construct your dream [Cucumber] executor!
///
/// [Cucumber]: https://cucumber.io
/// [`WorldInit::collection()`]: crate::WorldInit::collection()
/// [`WorldInit::cucumber()`]: crate::WorldInit::cucumber()
/// [`WorldInit::run()`]: crate::WorldInit::run()
pub struct Cucumber<W, P, I, R, Wr> {
    parser: P,
    runner: R,
    writer: Wr,
    _world: PhantomData<W>,
    _parser_input: PhantomData<I>,
}

impl<W> Cucumber<W, (), (), (), ()> {
    /// Creates an empty [`Cucumber`] executor.
    ///
    /// Use [`Cucumber::with_parser()`], [`Cucumber::with_runner()`] and
    /// [`Cucumber::with_writer()`] to be able to [`Cucumber::run()`] it.
    #[must_use]
    pub fn custom() -> Self {
        Self {
            parser: (),
            runner: (),
            writer: (),
            _world: PhantomData,
            _parser_input: PhantomData,
        }
    }
}

impl<W, P, I, R, Wr> Cucumber<W, P, I, R, Wr> {
    /// Replaces [`Parser`].
    #[must_use]
    pub fn with_parser<NewP, NewI>(
        self,
        parser: NewP,
    ) -> Cucumber<W, NewP, NewI, R, Wr>
    where
        NewP: Parser<NewI>,
    {
        let Self { runner, writer, .. } = self;
        Cucumber {
            parser,
            runner,
            writer,
            _world: PhantomData,
            _parser_input: PhantomData,
        }
    }

    /// Replaces [`Runner`].
    #[must_use]
    pub fn with_runner<NewR>(self, runner: NewR) -> Cucumber<W, P, I, NewR, Wr>
    where
        NewR: Runner<W>,
    {
        let Self { parser, writer, .. } = self;
        Cucumber {
            parser,
            runner,
            writer,
            _world: PhantomData,
            _parser_input: PhantomData,
        }
    }

    /// Replaces [`Writer`].
    #[must_use]
    pub fn with_writer<NewWr>(
        self,
        writer: NewWr,
    ) -> Cucumber<W, P, I, R, NewWr>
    where
        NewWr: Writer<W>,
    {
        let Self { parser, runner, .. } = self;
        Cucumber {
            parser,
            runner,
            writer,
            _world: PhantomData,
            _parser_input: PhantomData,
        }
    }
}

impl<W, P, I, R, Wr> Cucumber<W, P, I, R, Wr>
where
    W: World,
    Wr: Writer<W>,
{
    /// Consider [`Skipped`] steps as [`Failed`] if their [`Scenario`] isn't
    /// marked with `@allow_skipped` tag.
    ///
    /// It's useful option for ensuring that all the steps were covered.
    ///
    /// # Example
    ///
    /// Output with a regular [`Cucumber::run()`]:
    /// <script
    ///     id="asciicast-hMyH3IYbHRFXT1yf84tXDNl2r"
    ///     src="https://asciinema.org/a/hMyH3IYbHRFXT1yf84tXDNl2r.js"
    ///     async data-autoplay="true" data-rows="17">
    /// </script>
    ///
    /// To fail all the [`Skipped`] steps setup [`Cucumber`] like this:
    /// ```rust,should_panic
    /// # use std::convert::Infallible;
    /// #
    /// # use async_trait::async_trait;
    /// # use cucumber::WorldInit;
    /// # use futures::FutureExt as _;
    /// #
    /// # #[derive(Debug, WorldInit)]
    /// # struct MyWorld;
    /// #
    /// # #[async_trait(?Send)]
    /// # impl cucumber::World for MyWorld {
    /// #     type Error = Infallible;
    /// #
    /// #     async fn new() -> Result<Self, Self::Error> {
    /// #         Ok(Self)
    /// #     }
    /// # }
    /// #
    /// # let fut = async {
    /// MyWorld::cucumber()
    ///     .fail_on_skipped()
    ///     .run_and_exit("tests/features/readme")
    ///     .await;
    /// # };
    /// #
    /// # futures::executor::block_on(fut);
    /// ```
    /// <script
    ///     id="asciicast-UsaG9kMnn40nW8y4vcmXOE2tT"
    ///     src="https://asciinema.org/a/UsaG9kMnn40nW8y4vcmXOE2tT.js"
    ///     async data-autoplay="true" data-rows="21">
    /// </script>
    ///
    /// To intentionally suppress some [`Skipped`] steps failing, use the
    /// `@allow_skipped` tag:
    /// ```gherkin
    /// Feature: Animal feature
    ///
    ///   Scenario: If we feed a hungry cat it will no longer be hungry
    ///     Given a hungry cat
    ///     When I feed the cat
    ///     Then the cat is not hungry
    ///
    ///   @allow_skipped
    ///   Scenario: If we feed a satiated dog it will not become hungry
    ///     Given a satiated dog
    ///     When I feed the dog
    ///     Then the dog is not hungry
    /// ```
    ///
    /// [`Failed`]: crate::event::Step::Failed
    /// [`Scenario`]: gherkin::Scenario
    /// [`Skipped`]: crate::event::Step::Skipped
    #[must_use]
    pub fn fail_on_skipped(
        self,
    ) -> Cucumber<W, P, I, R, writer::FailOnSkipped<Wr>> {
        Cucumber {
            parser: self.parser,
            runner: self.runner,
            writer: self.writer.fail_on_skipped(),
            _world: PhantomData,
            _parser_input: PhantomData,
        }
    }

    /// Consider [`Skipped`] steps as [`Failed`] if the given `filter` predicate
    /// returns `true`.
    ///
    /// # Example
    ///
    /// Output with a regular [`Cucumber::run()`]:
    /// <script
    ///     id="asciicast-hMyH3IYbHRFXT1yf84tXDNl2r"
    ///     src="https://asciinema.org/a/hMyH3IYbHRFXT1yf84tXDNl2r.js"
    ///     async data-autoplay="true" data-rows="17">
    /// </script>
    ///
    /// Adjust [`Cucumber`] to fail on all [`Skipped`] steps, but the ones
    /// marked with `@dog` tag:
    /// ```rust,should_panic
    /// # use std::convert::Infallible;
    /// #
    /// # use async_trait::async_trait;
    /// # use futures::FutureExt as _;
    /// # use cucumber::WorldInit;
    /// #
    /// # #[derive(Debug, WorldInit)]
    /// # struct MyWorld;
    /// #
    /// # #[async_trait(?Send)]
    /// # impl cucumber::World for MyWorld {
    /// #     type Error = Infallible;
    /// #
    /// #     async fn new() -> Result<Self, Self::Error> {
    /// #         Ok(Self)
    /// #     }
    /// # }
    /// #
    /// # let fut = async {
    /// MyWorld::cucumber()
    ///     .fail_on_skipped_with(|_, _, s| !s.tags.iter().any(|t| t == "dog"))
    ///     .run_and_exit("tests/features/readme")
    ///     .await;
    /// # };
    /// #
    /// # futures::executor::block_on(fut);
    /// ```
    /// ```gherkin
    /// Feature: Animal feature
    ///
    ///   Scenario: If we feed a hungry cat it will no longer be hungry
    ///     Given a hungry cat
    ///     When I feed the cat
    ///     Then the cat is not hungry
    ///
    ///   Scenario: If we feed a satiated dog it will not become hungry
    ///     Given a satiated dog
    ///     When I feed the dog
    ///     Then the dog is not hungry
    /// ```
    /// <script
    ///     id="asciicast-UsaG9kMnn40nW8y4vcmXOE2tT"
    ///     src="https://asciinema.org/a/UsaG9kMnn40nW8y4vcmXOE2tT.js"
    ///     async data-autoplay="true" data-rows="21">
    /// </script>
    ///
    /// And to avoid failing, use the `@dog` tag:
    /// ```gherkin
    /// Feature: Animal feature
    ///
    ///   Scenario: If we feed a hungry cat it will no longer be hungry
    ///     Given a hungry cat
    ///     When I feed the cat
    ///     Then the cat is not hungry
    ///
    ///   @dog
    ///   Scenario: If we feed a satiated dog it will not become hungry
    ///     Given a satiated dog
    ///     When I feed the dog
    ///     Then the dog is not hungry
    /// ```
    ///
    /// [`Failed`]: crate::event::Step::Failed
    /// [`Scenario`]: gherkin::Scenario
    /// [`Skipped`]: crate::event::Step::Skipped
    #[must_use]
    pub fn fail_on_skipped_with<Filter>(
        self,
        filter: Filter,
    ) -> Cucumber<W, P, I, R, writer::FailOnSkipped<Wr, Filter>>
    where
        Filter: Fn(
            &gherkin::Feature,
            Option<&gherkin::Rule>,
            &gherkin::Scenario,
        ) -> bool,
    {
        Cucumber {
            parser: self.parser,
            runner: self.runner,
            writer: self.writer.fail_on_skipped_with(filter),
            _world: PhantomData,
            _parser_input: PhantomData,
        }
    }

    /// Re-outputs [`Skipped`] steps for easier navigation.
    ///
    /// # Example
    ///
    /// Output with a regular [`Cucumber::run()`]:
    /// <script
    ///     id="asciicast-hMyH3IYbHRFXT1yf84tXDNl2r"
    ///     src="https://asciinema.org/a/hMyH3IYbHRFXT1yf84tXDNl2r.js"
    ///     async data-autoplay="true" data-rows="17">
    /// </script>
    ///
    /// Adjust [`Cucumber`] to re-output all [`Skipped`] steps at the end:
    /// ```rust
    /// # use std::convert::Infallible;
    /// #
    /// # use async_trait::async_trait;
    /// # use futures::FutureExt as _;
    /// # use cucumber::WorldInit;
    /// #
    /// # #[derive(Debug, WorldInit)]
    /// # struct MyWorld;
    /// #
    /// # #[async_trait(?Send)]
    /// # impl cucumber::World for MyWorld {
    /// #     type Error = Infallible;
    /// #
    /// #     async fn new() -> Result<Self, Self::Error> {
    /// #         Ok(Self)
    /// #     }
    /// # }
    /// #
    /// # let fut = async {
    /// MyWorld::cucumber()
    ///     .repeat_skipped()
    ///     .run_and_exit("tests/features/readme")
    ///     .await;
    /// # };
    /// #
    /// # futures::executor::block_on(fut);
    /// ```
    /// <script
    ///     id="asciicast-BD1mPjYGELD6oWNKW8lTlyvDR"
    ///     src="https://asciinema.org/a/BD1mPjYGELD6oWNKW8lTlyvDR.js"
    ///     async data-autoplay="true" data-rows="19">
    /// </script>
    ///
    /// [`Scenario`]: gherkin::Scenario
    /// [`Skipped`]: crate::event::Step::Skipped
    #[must_use]
    pub fn repeat_skipped(self) -> Cucumber<W, P, I, R, writer::Repeat<W, Wr>> {
        Cucumber {
            parser: self.parser,
            runner: self.runner,
            writer: self.writer.repeat_skipped(),
            _world: PhantomData,
            _parser_input: PhantomData,
        }
    }

    /// Re-outputs [`Failed`] steps for easier navigation.
    ///
    /// # Example
    ///
    /// Output with a regular [`Cucumber::fail_on_skipped()`]:
    /// ```rust,should_panic
    /// # use std::convert::Infallible;
    /// #
    /// # use async_trait::async_trait;
    /// # use futures::FutureExt as _;
    /// # use cucumber::WorldInit;
    /// #
    /// # #[derive(Debug, WorldInit)]
    /// # struct MyWorld;
    /// #
    /// # #[async_trait(?Send)]
    /// # impl cucumber::World for MyWorld {
    /// #     type Error = Infallible;
    /// #
    /// #     async fn new() -> Result<Self, Self::Error> {
    /// #         Ok(Self)
    /// #     }
    /// # }
    /// #
    /// # let fut = async {
    /// MyWorld::cucumber()
    ///     .fail_on_skipped()
    ///     .run_and_exit("tests/features/readme")
    ///     .await;
    /// # };
    /// #
    /// # futures::executor::block_on(fut);
    /// ```
    /// <script
    ///     id="asciicast-mDDqxWHzUaK19P0L2R2g4XRp2"
    ///     src="https://asciinema.org/a/mDDqxWHzUaK19P0L2R2g4XRp2.js"
    ///     async data-autoplay="true" data-rows="21">
    /// </script>
    ///
    /// Adjust [`Cucumber`] to re-output all [`Failed`] steps at the end:
    /// ```rust,should_panic
    /// # use std::convert::Infallible;
    /// #
    /// # use async_trait::async_trait;
    /// # use futures::FutureExt as _;
    /// # use cucumber::WorldInit;
    /// #
    /// # #[derive(Debug, WorldInit)]
    /// # struct MyWorld;
    /// #
    /// # #[async_trait(?Send)]
    /// # impl cucumber::World for MyWorld {
    /// #     type Error = Infallible;
    /// #
    /// #     async fn new() -> Result<Self, Self::Error> {
    /// #         Ok(Self)
    /// #     }
    /// # }
    /// #
    /// # let fut = async {
    /// MyWorld::cucumber()
    ///     .repeat_failed()
    ///     .fail_on_skipped()
    ///     .run_and_exit("tests/features/readme")
    ///     .await;
    /// # };
    /// #
    /// # futures::executor::block_on(fut);
    /// ```
    /// <script
    ///     id="asciicast-qKp8Hevrb6732mMUT7VduvxJc"
    ///     src="https://asciinema.org/a/qKp8Hevrb6732mMUT7VduvxJc.js"
    ///     async data-autoplay="true" data-rows="24">
    /// </script>
    ///
    /// > ⚠️ __WARNING__: [`Cucumber::repeat_failed()`] should be called before
    ///                   [`Cucumber::fail_on_skipped()`], as events pass from
    ///                   outer [`Writer`]s to inner ones. So we need to
    ///                   transform [`Skipped`] to [`Failed`] first, and only
    ///                   then [`Repeat`] them.
    ///
    /// [`Failed`]: crate::event::Step::Failed
    /// [`Repeat`]: writer::Repeat
    /// [`Scenario`]: gherkin::Scenario
    /// [`Skipped`]: crate::event::Step::Skipped
    #[must_use]
    pub fn repeat_failed(self) -> Cucumber<W, P, I, R, writer::Repeat<W, Wr>> {
        Cucumber {
            parser: self.parser,
            runner: self.runner,
            writer: self.writer.repeat_failed(),
            _world: PhantomData,
            _parser_input: PhantomData,
        }
    }

    /// Re-output steps by the given `filter` predicate.
    ///
    /// # Example
    ///
    /// Output with a regular [`Cucumber::fail_on_skipped()`]:
    /// ```rust,should_panic
    /// # use std::convert::Infallible;
    /// #
    /// # use async_trait::async_trait;
    /// # use futures::FutureExt as _;
    /// # use cucumber::WorldInit;
    /// #
    /// # #[derive(Debug, WorldInit)]
    /// # struct MyWorld;
    /// #
    /// # #[async_trait(?Send)]
    /// # impl cucumber::World for MyWorld {
    /// #     type Error = Infallible;
    /// #
    /// #     async fn new() -> Result<Self, Self::Error> {
    /// #         Ok(Self)
    /// #     }
    /// # }
    /// #
    /// # let fut = async {
    /// MyWorld::cucumber()
    ///     .fail_on_skipped()
    ///     .run_and_exit("tests/features/readme")
    ///     .await;
    /// # };
    /// #
    /// # futures::executor::block_on(fut);
    /// ```
    /// <script
    ///     id="asciicast-mDDqxWHzUaK19P0L2R2g4XRp2"
    ///     src="https://asciinema.org/a/mDDqxWHzUaK19P0L2R2g4XRp2.js"
    ///     async data-autoplay="true" data-rows="21">
    /// </script>
    ///
    /// Adjust [`Cucumber`] to re-output all [`Failed`] steps ta the end by
    /// providing a custom `filter` predicate:
    /// ```rust,should_panic
    /// # use std::convert::Infallible;
    /// #
    /// # use async_trait::async_trait;
    /// # use futures::FutureExt as _;
    /// # use cucumber::WorldInit;
    /// #
    /// # #[derive(Debug, WorldInit)]
    /// # struct MyWorld;
    /// #
    /// # #[async_trait(?Send)]
    /// # impl cucumber::World for MyWorld {
    /// #     type Error = Infallible;
    /// #
    /// #     async fn new() -> Result<Self, Self::Error> {
    /// #         Ok(Self)
    /// #     }
    /// # }
    /// #
    /// # let fut = async {
    /// MyWorld::cucumber()
    ///     .repeat_if(|ev| {
    ///         use cucumber::event::{Cucumber, Feature, Rule, Scenario, Step};
    ///
    ///         matches!(
    ///             ev,
    ///             Ok(Cucumber::Feature(
    ///                 _,
    ///                 Feature::Rule(
    ///                     _,
    ///                     Rule::Scenario(
    ///                         _,
    ///                         Scenario::Step(_, Step::Failed(..))
    ///                             | Scenario::Background(_, Step::Failed(..))
    ///                     )
    ///                 ) | Feature::Scenario(
    ///                     _,
    ///                     Scenario::Step(_, Step::Failed(..))
    ///                         | Scenario::Background(_, Step::Failed(..))
    ///                 )
    ///             )) | Err(_)
    ///         )
    ///     })
    ///     .fail_on_skipped()
    ///     .run_and_exit("tests/features/readme")
    ///     .await;
    /// # };
    /// #
    /// # futures::executor::block_on(fut);
    /// ```
    /// <script
    ///     id="asciicast-qKp8Hevrb6732mMUT7VduvxJc"
    ///     src="https://asciinema.org/a/qKp8Hevrb6732mMUT7VduvxJc.js"
    ///     async data-autoplay="true" data-rows="24">
    /// </script>
    ///
    /// > ⚠️ __WARNING__: [`Cucumber::repeat_if()`] should be called before
    ///                   [`Cucumber::fail_on_skipped()`], as events pass from
    ///                   outer [`Writer`]s to inner ones. So we need to
    ///                   transform [`Skipped`] to [`Failed`] first, and only
    ///                   then [`Repeat`] them.
    ///
    /// [`Failed`]: crate::event::Step::Failed
    /// [`Repeat`]: writer::Repeat
    /// [`Scenario`]: gherkin::Scenario
    /// [`Skipped`]: crate::event::Step::Skipped
    #[must_use]
    pub fn repeat_if<F>(
        self,
        filter: F,
    ) -> Cucumber<W, P, I, R, writer::Repeat<W, Wr, F>>
    where
        F: Fn(&parser::Result<event::Cucumber<W>>) -> bool,
    {
        Cucumber {
            parser: self.parser,
            runner: self.runner,
            writer: self.writer.repeat_if(filter),
            _world: PhantomData,
            _parser_input: PhantomData,
        }
    }
}

impl<W, P, I, R, Wr> Cucumber<W, P, I, R, Wr>
where
    W: World,
    P: Parser<I>,
    R: Runner<W>,
    Wr: Writer<W>,
{
    /// Runs [`Cucumber`].
    ///
    /// [`Feature`]s sourced from a [`Parser`] are fed to a [`Runner`], which
    /// produces events handled by a [`Writer`].
    ///
    /// [`Feature`]: gherkin::Feature
    pub async fn run(self, input: I) -> Wr {
        self.filter_run(input, |_, _, _| true).await
    }

    /// Runs [`Cucumber`] with [`Scenario`]s filter.
    ///
    /// [`Feature`]s sourced from a [`Parser`] are fed to a [`Runner`], which
    /// produces events handled by a [`Writer`].
    ///
    /// # Example
    ///
    /// Adjust [`Cucumber`] to run only [`Scenario`]s marked with `@cat` tag:
    /// ```rust
    /// # use std::convert::Infallible;
    /// #
    /// # use async_trait::async_trait;
    /// # use cucumber::WorldInit;
    /// #
    /// # #[derive(Debug, WorldInit)]
    /// # struct MyWorld;
    /// #
    /// # #[async_trait(?Send)]
    /// # impl cucumber::World for MyWorld {
    /// #     type Error = Infallible;
    /// #
    /// #     async fn new() -> Result<Self, Self::Error> {
    /// #         Ok(Self)
    /// #     }
    /// # }
    /// #
    /// # let fut = async {
    /// MyWorld::cucumber()
    ///     .filter_run("tests/features/readme", |_, _, sc| {
    ///         sc.tags.iter().any(|t| t == "cat")
    ///     })
    ///     .await;
    /// # };
    /// #
    /// # futures::executor::block_on(fut);
    /// ```
    /// ```gherkin
    /// Feature: Animal feature
    ///
    ///   @cat
    ///   Scenario: If we feed a hungry cat it will no longer be hungry
    ///     Given a hungry cat
    ///     When I feed the cat
    ///     Then the cat is not hungry
    ///
    ///   @dog
    ///   Scenario: If we feed a satiated dog it will not become hungry
    ///     Given a satiated dog
    ///     When I feed the dog
    ///     Then the dog is not hungry
    /// ```
    /// <script
    ///     id="asciicast-WbP3PIQR5M7Iznd7uLnjg2ytr"
    ///     src="https://asciinema.org/a/WbP3PIQR5M7Iznd7uLnjg2ytr.js"
    ///     async data-autoplay="true" data-rows="14">
    /// </script>
    ///
    /// [`Feature`]: gherkin::Feature
    /// [`Scenario`]: gherkin::Scenario
    pub async fn filter_run<F>(self, input: I, filter: F) -> Wr
    where
        F: Fn(
                &gherkin::Feature,
                Option<&gherkin::Rule>,
                &gherkin::Scenario,
            ) -> bool
            + 'static,
    {
        let opt: cli::Opt = cli::Opt::from_args();
        let filter = move |f: &gherkin::Feature,
                           r: Option<&gherkin::Rule>,
                           s: &gherkin::Scenario| {
            opt.filter
                .as_ref()
                .map_or_else(|| filter(f, r, s), |f| f.is_match(&s.name))
        };

        let Cucumber {
            parser,
            runner,
            mut writer,
            ..
        } = self;

        let features = parser.parse(input);

        let filtered = features.map(move |feature| {
            let mut feature = feature?;
            let scenarios = mem::take(&mut feature.scenarios);
            feature.scenarios = scenarios
                .into_iter()
                .filter(|s| filter(&feature, None, s))
                .collect();

            let mut rules = mem::take(&mut feature.rules);
            for r in &mut rules {
                let scenarios = mem::take(&mut r.scenarios);
                r.scenarios = scenarios
                    .into_iter()
                    .filter(|s| filter(&feature, Some(r), s))
                    .collect();
            }
            feature.rules = rules;

            Ok(feature)
        });

        let events_stream = runner.run(filtered);
        futures::pin_mut!(events_stream);
        while let Some(ev) = events_stream.next().await {
            writer.handle_event(ev).await;
        }
        writer
    }
}

impl<W, P, I, R, Wr> Debug for Cucumber<W, P, I, R, Wr>
where
    P: Debug,
    R: Debug,
    Wr: Debug,
{
    fn fmt(&self, f: &mut Formatter<'_>) -> std::fmt::Result {
        f.debug_struct("Cucumber")
            .field("parser", &self.parser)
            .field("runner", &self.runner)
            .field("writer", &self.writer)
            .finish()
    }
}

/// Shortcut for the [`Cucumber`] type returned by its [`Default`] impl.
pub(crate) type DefaultCucumber<W, I> = Cucumber<
    W,
    parser::Basic,
    I,
    runner::Basic<W>,
    writer::Summarized<writer::Normalized<W, writer::Basic>>,
>;

impl<W, I> Default for DefaultCucumber<W, I>
where
    W: World + Debug,
    I: AsRef<Path>,
{
    fn default() -> Self {
        let which: runner::basic::WhichScenarioFn = |_, _, scenario| {
            scenario
                .tags
                .iter()
                .any(|tag| tag == "serial")
                .then(|| ScenarioType::Serial)
                .unwrap_or(ScenarioType::Concurrent)
        };

        Cucumber::custom()
            .with_parser(parser::Basic::new())
            .with_runner(
                runner::Basic::custom()
                    .which_scenario(which)
                    .max_concurrent_scenarios(64),
            )
            .with_writer(writer::Basic::new().normalized().summarized())
    }
}

impl<W, I> DefaultCucumber<W, I>
where
    W: World + Debug,
    I: AsRef<Path>,
{
    /// Creates a default [`Cucumber`] executor.
    ///
    /// * [`Parser`] — [`parser::Basic`]
    ///
    /// * [`Runner`] — [`runner::Basic`]
    ///   * [`ScenarioType`] — [`Concurrent`] by default, [`Serial`] if
    ///     `@serial` [tag] is present on a [`Scenario`];
    ///   * Allowed to run up to 64 [`Concurrent`] [`Scenario`]s.
    ///
    /// * [`Writer`] — [`Normalized`] and [`Summarized`] [`writer::Basic`].
    ///
    /// [`Concurrent`]: runner::basic::ScenarioType::Concurrent
    /// [`Normalized`]: writer::Normalized
    /// [`Parser`]: parser::Parser
    /// [`Scenario`]: gherkin::Scenario
    /// [`Serial`]: runner::basic::ScenarioType::Serial
    /// [`ScenarioType`]: runner::basic::ScenarioType
    /// [`Summarized`]: writer::Summarized
    ///
    /// [tag]: https://cucumber.io/docs/cucumber/api/#tags
    #[must_use]
    pub fn new() -> Self {
        Cucumber::default()
    }
}

impl<W, I, R, Wr> Cucumber<W, parser::Basic, I, R, Wr> {
    /// Sets the provided language of [`gherkin`] files.
    ///
    /// # Errors
    ///
    /// If the provided language isn't supported.
    pub fn language(
        mut self,
        name: impl Into<Cow<'static, str>>,
    ) -> Result<Self, parser::basic::UnsupportedLanguageError> {
        self.parser = self.parser.language(name)?;
        Ok(self)
    }
}

impl<W, I, P, Wr, F> Cucumber<W, P, I, runner::Basic<W, F>, Wr> {
    /// If `max` is [`Some`] number of concurrently executed [`Scenario`]s will
    /// be limited.
    ///
    /// [`Scenario`]: gherkin::Scenario
    #[must_use]
    pub fn max_concurrent_scenarios(
        mut self,
        max: impl Into<Option<usize>>,
    ) -> Self {
        self.runner = self.runner.max_concurrent_scenarios(max);
        self
    }

    /// Function determining whether a [`Scenario`] is [`Concurrent`] or
    /// a [`Serial`] one.
    ///
    /// [`Concurrent`]: ScenarioType::Concurrent
    /// [`Serial`]: ScenarioType::Serial
    /// [`Scenario`]: gherkin::Scenario
    #[must_use]
    pub fn which_scenario<Which>(
        self,
        func: Which,
    ) -> Cucumber<W, P, I, runner::Basic<W, Which>, Wr>
    where
        Which: Fn(
                &gherkin::Feature,
                Option<&gherkin::Rule>,
                &gherkin::Scenario,
            ) -> ScenarioType
            + 'static,
    {
        let Self {
            parser,
            runner,
            writer,
            ..
        } = self;
        Cucumber {
            parser,
            runner: runner.which_scenario(func),
            writer,
            _world: PhantomData,
            _parser_input: PhantomData,
        }
    }

    /// Replaces [`Collection`] of [`Step`]s.
    ///
    /// [`Collection`]: step::Collection
    /// [`Step`]: step::Step
    #[must_use]
    pub fn steps(mut self, steps: step::Collection<W>) -> Self {
        self.runner = self.runner.steps(steps);
        self
    }

    /// Inserts [Given] [`Step`].
    ///
    /// [Given]: https://cucumber.io/docs/gherkin/reference/#given
    #[must_use]
    pub fn given(mut self, regex: Regex, step: Step<W>) -> Self {
        self.runner = self.runner.given(regex, step);
        self
    }

    /// Inserts [When] [`Step`].
    ///
    /// [When]: https://cucumber.io/docs/gherkin/reference/#When
    #[must_use]
    pub fn when(mut self, regex: Regex, step: Step<W>) -> Self {
        self.runner = self.runner.when(regex, step);
        self
    }

    /// Inserts [Then] [`Step`].
    ///
    /// [Then]: https://cucumber.io/docs/gherkin/reference/#then
    #[must_use]
    pub fn then(mut self, regex: Regex, step: Step<W>) -> Self {
        self.runner = self.runner.then(regex, step);
        self
    }
}

impl<W, I, P, R, Wr> Cucumber<W, P, I, R, Wr>
where
    W: World,
    P: Parser<I>,
    R: Runner<W>,
    Wr: for<'val> ArbitraryWriter<'val, W, String> + FailureWriter<W>,
{
    /// Runs [`Cucumber`].
    ///
    /// [`Feature`]s sourced from a [`Parser`] are fed to a [`Runner`], which
    /// produces events handled by a [`Writer`].
    ///
    /// # Panics
    ///
    /// If encountered errors while parsing [`Feature`]s or at least one
    /// [`Step`] [`Failed`].
    ///
    /// [`Failed`]: crate::event::Step::Failed
    /// [`Feature`]: gherkin::Feature
    /// [`Step`]: gherkin::Step
    pub async fn run_and_exit(self, input: I) {
        self.filter_run_and_exit(input, |_, _, _| true).await;
    }

    /// Runs [`Cucumber`] with [`Scenario`]s filter.
    ///
    /// [`Feature`]s sourced from a [`Parser`] are fed to a [`Runner`], which
    /// produces events handled by a [`Writer`].
    ///
    /// # Panics
    ///
    /// If encountered errors while parsing [`Feature`]s or at least one
    /// [`Step`] [`Failed`].
    ///
    /// # Example
    ///
    /// Adjust [`Cucumber`] to run only [`Scenario`]s marked with `@cat` tag:
    /// ```rust
    /// # use std::convert::Infallible;
    /// #
    /// # use async_trait::async_trait;
    /// # use cucumber::WorldInit;
    /// #
    /// # #[derive(Debug, WorldInit)]
    /// # struct MyWorld;
    /// #
    /// # #[async_trait(?Send)]
    /// # impl cucumber::World for MyWorld {
    /// #     type Error = Infallible;
    /// #
    /// #     async fn new() -> Result<Self, Self::Error> {
    /// #         Ok(Self)
    /// #     }
    /// # }
    /// #
    /// # let fut = async {
    /// MyWorld::cucumber()
    ///     .filter_run_and_exit("tests/features/readme", |_, _, sc| {
    ///         sc.tags.iter().any(|t| t == "cat")
    ///     })
    ///     .await;
    /// # };
    /// #
    /// # futures::executor::block_on(fut);
    /// ```
    /// ```gherkin
    /// Feature: Animal feature
    ///
    ///   @cat
    ///   Scenario: If we feed a hungry cat it will no longer be hungry
    ///     Given a hungry cat
    ///     When I feed the cat
    ///     Then the cat is not hungry
    ///
    ///   @dog
    ///   Scenario: If we feed a satiated dog it will not become hungry
    ///     Given a satiated dog
    ///     When I feed the dog
    ///     Then the dog is not hungry
    /// ```
    /// <script
    ///     id="asciicast-WbP3PIQR5M7Iznd7uLnjg2ytr"
    ///     src="https://asciinema.org/a/WbP3PIQR5M7Iznd7uLnjg2ytr.js"
    ///     async data-autoplay="true" data-rows="14">
    /// </script>
    ///
    /// [`Failed`]: crate::event::Step::Failed
    /// [`Feature`]: gherkin::Feature
    /// [`Scenario`]: gherkin::Scenario
    /// [`Step`]: crate::Step
    pub async fn filter_run_and_exit<Filter>(self, input: I, filter: Filter)
    where
        Filter: Fn(
                &gherkin::Feature,
                Option<&gherkin::Rule>,
                &gherkin::Scenario,
            ) -> bool
            + 'static,
    {
        let writer = self.filter_run(input, filter).await;
        if writer.execution_has_failed() {
            let failed_steps = writer.failed_steps();
            let parsing_errors = writer.parsing_errors();
            panic!(
                "{} step{} failed, {} parsing error{}",
                failed_steps,
                (failed_steps != 1).then(|| "s").unwrap_or_default(),
                parsing_errors,
                (parsing_errors != 1).then(|| "s").unwrap_or_default(),
            );
        }
    }
}<|MERGE_RESOLUTION|>--- conflicted
+++ resolved
@@ -25,13 +25,8 @@
 use structopt::StructOpt as _;
 
 use crate::{
-<<<<<<< HEAD
-    cli, parser, runner, step, writer, ArbitraryWriter, FailureWriter, Parser,
-    Runner, ScenarioType, Step, World, Writer, WriterExt as _,
-=======
-    event, parser, runner, step, writer, ArbitraryWriter, FailureWriter,
+    cli, event, parser, runner, step, writer, ArbitraryWriter, FailureWriter,
     Parser, Runner, ScenarioType, Step, World, Writer, WriterExt as _,
->>>>>>> de57a3dd
 };
 
 /// Top-level [Cucumber] executor.
