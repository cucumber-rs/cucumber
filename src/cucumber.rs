// Copyright (c) 2018-2021  Brendan Molloy <brendan@bbqsrc.net>,
//                          Ilya Solovyiov <ilya.solovyiov@gmail.com>,
//                          Kai Ren <tyranron@gmail.com>
//
// Licensed under the Apache License, Version 2.0 <LICENSE-APACHE or
// http://www.apache.org/licenses/LICENSE-2.0> or the MIT license
// <LICENSE-MIT or http://opensource.org/licenses/MIT>, at your
// option. This file may not be copied, modified, or distributed
// except according to those terms.

//! Top-level [Cucumber] executor.
//!
//! [Cucumber]: https://cucumber.io

use std::{
    borrow::Cow,
    fmt::{Debug, Formatter},
    marker::PhantomData,
    mem,
    path::Path,
};

use futures::{future::LocalBoxFuture, StreamExt as _};
use regex::Regex;
use structopt::{StructOpt, StructOptInternal};

use crate::{
    cli, event, parser, runner, step, tag::Ext as _, writer, FailureWriter,
    Parser, Runner, ScenarioType, Step, World, Writer, WriterExt as _,
};

/// Top-level [Cucumber] executor.
///
/// Most of the time you don't need to work with it directly, just use
/// [`WorldInit::run()`] or [`WorldInit::cucumber()`] on your [`World`] deriver
/// to get [Cucumber] up and running.
///
/// Otherwise use [`Cucumber::new()`] to get the default [Cucumber] executor,
/// provide [`Step`]s with [`WorldInit::collection()`] or by hand with
/// [`Cucumber::given()`], [`Cucumber::when()`] and [`Cucumber::then()`].
///
<<<<<<< HEAD
/// In case you want custom [`Parser`], [`Runner`] or [`Writer`] or
/// some other finer control,  use [`Cucumber::custom()`] or
=======
/// In case you want a custom [`Parser`], [`Runner`] or [`Writer`], or some
/// other finer control, use [`Cucumber::custom()`] or
>>>>>>> 4fa122a8
/// [`Cucumber::with_parser()`], [`Cucumber::with_runner()`] and
/// [`Cucumber::with_writer()`] to construct your dream [Cucumber] executor!
///
/// [Cucumber]: https://cucumber.io
/// [`WorldInit::collection()`]: crate::WorldInit::collection()
/// [`WorldInit::cucumber()`]: crate::WorldInit::cucumber()
/// [`WorldInit::run()`]: crate::WorldInit::run()
<<<<<<< HEAD
pub struct Cucumber<W, P, I, R, Wr, CCli = cli::Empty>
=======
pub struct Cucumber<W, P, I, R, Wr, Cli = cli::Empty>
>>>>>>> 4fa122a8
where
    W: World,
    P: Parser<I>,
    R: Runner<W>,
    Wr: Writer<W>,
<<<<<<< HEAD
    CCli: StructOpt,
=======
    Cli: StructOpt,
>>>>>>> 4fa122a8
{
    /// [`Parser`] sourcing [`Feature`]s for execution.
    ///
    /// [`Feature`]: gherkin::Feature
    parser: P,

    /// [`Runner`] executing [`Scenario`]s and producing [`event`]s.
    ///
    /// [`Scenario`]: gherkin::Scenario
    runner: R,

    /// [`Writer`] outputting [`event`]s to some output.
    writer: Wr,

<<<<<<< HEAD
    /// `CLI` options.
    cli: OptionalCli<P::Cli, R::Cli, Wr::Cli, CCli>,
=======
    /// CLI options this [`Cucumber`] has been run with.
    ///
    /// If empty, then will be parsed from a command line.
    #[allow(clippy::type_complexity)] // not really
    cli: Option<cli::Opts<P::Cli, R::Cli, Wr::Cli, Cli>>,
>>>>>>> 4fa122a8

    /// Type of the [`World`] this [`Cucumber`] run on.
    _world: PhantomData<W>,

    /// Type of the input consumed by [`Cucumber::parser`].
    _parser_input: PhantomData<I>,
}

<<<<<<< HEAD
/// Type alias for [`Option`]`<`[`cli::Opts`]`>`.
type OptionalCli<P, R, Wr, C> = Option<cli::Opts<P, R, Wr, C>>;

impl<W, P, I, R, Wr, CCli> Cucumber<W, P, I, R, Wr, CCli>
=======
impl<W, P, I, R, Wr, Cli> Cucumber<W, P, I, R, Wr, Cli>
>>>>>>> 4fa122a8
where
    W: World,
    P: Parser<I>,
    R: Runner<W>,
    Wr: Writer<W>,
<<<<<<< HEAD
    CCli: StructOpt,
{
    /// Creates custom [`Cucumber`] executor.
=======
    Cli: StructOpt,
{
    /// Creates a custom [`Cucumber`] executor with the provided [`Parser`],
    /// [`Runner`] and [`Writer`].
>>>>>>> 4fa122a8
    #[must_use]
    pub fn custom(parser: P, runner: R, writer: Wr) -> Self {
        Self {
            parser,
            runner,
            writer,
            cli: None,
            _world: PhantomData,
            _parser_input: PhantomData,
        }
    }

    /// Replaces [`Parser`].
    #[must_use]
    pub fn with_parser<NewP, NewI>(
        self,
        parser: NewP,
<<<<<<< HEAD
    ) -> Cucumber<W, NewP, NewI, R, Wr, CCli>
=======
    ) -> Cucumber<W, NewP, NewI, R, Wr, Cli>
>>>>>>> 4fa122a8
    where
        NewP: Parser<NewI>,
    {
        let Self { runner, writer, .. } = self;
        Cucumber {
            parser,
            runner,
            writer,
            cli: None,
            _world: PhantomData,
            _parser_input: PhantomData,
        }
    }

    /// Replaces [`Runner`].
    #[must_use]
    pub fn with_runner<NewR>(
        self,
        runner: NewR,
<<<<<<< HEAD
    ) -> Cucumber<W, P, I, NewR, Wr, CCli>
=======
    ) -> Cucumber<W, P, I, NewR, Wr, Cli>
>>>>>>> 4fa122a8
    where
        NewR: Runner<W>,
    {
        let Self { parser, writer, .. } = self;
        Cucumber {
            parser,
            runner,
            writer,
            cli: None,
            _world: PhantomData,
            _parser_input: PhantomData,
        }
    }

    /// Replaces [`Writer`].
    #[must_use]
    pub fn with_writer<NewWr>(
        self,
        writer: NewWr,
<<<<<<< HEAD
    ) -> Cucumber<W, P, I, R, NewWr, CCli>
=======
    ) -> Cucumber<W, P, I, R, NewWr, Cli>
>>>>>>> 4fa122a8
    where
        NewWr: Writer<W>,
    {
        let Self { parser, runner, .. } = self;
        Cucumber {
            parser,
            runner,
            writer,
            cli: None,
            _world: PhantomData,
            _parser_input: PhantomData,
        }
    }

    /// Re-outputs [`Skipped`] steps for easier navigation.
    ///
    /// # Example
    ///
    /// Output with a regular [`Cucumber::run()`]:
    /// <script
    ///     id="asciicast-0d92qlT8Mbc4WXyvRbHJmjsqN"
    ///     src="https://asciinema.org/a/0d92qlT8Mbc4WXyvRbHJmjsqN.js"
    ///     async data-autoplay="true" data-rows="17">
    /// </script>
    ///
<<<<<<< HEAD
    /// Adjust [`Cucumber`] to re-output all [`Skipped`] steps at the end:
=======
    /// Adjust [`Cucumber`] to re-output all the [`Skipped`] steps at the end:
>>>>>>> 4fa122a8
    /// ```rust
    /// # use std::convert::Infallible;
    /// #
    /// # use async_trait::async_trait;
<<<<<<< HEAD
    /// # use futures::FutureExt as _;
=======
>>>>>>> 4fa122a8
    /// # use cucumber::WorldInit;
    /// #
    /// # #[derive(Debug, WorldInit)]
    /// # struct MyWorld;
    /// #
    /// # #[async_trait(?Send)]
    /// # impl cucumber::World for MyWorld {
    /// #     type Error = Infallible;
    /// #
    /// #     async fn new() -> Result<Self, Self::Error> {
    /// #         Ok(Self)
    /// #     }
    /// # }
    /// #
    /// # let fut = async {
    /// MyWorld::cucumber()
    ///     .repeat_skipped()
    ///     .run_and_exit("tests/features/readme")
    ///     .await;
    /// # };
    /// #
    /// # futures::executor::block_on(fut);
    /// ```
    /// <script
    ///     id="asciicast-ox14HynkBIw8atpfhyfvKrsO3"
    ///     src="https://asciinema.org/a/ox14HynkBIw8atpfhyfvKrsO3.js"
    ///     async data-autoplay="true" data-rows="19">
    /// </script>
    ///
    /// [`Scenario`]: gherkin::Scenario
    /// [`Skipped`]: crate::event::Step::Skipped
    #[must_use]
    pub fn repeat_skipped(
        self,
<<<<<<< HEAD
    ) -> Cucumber<W, P, I, R, writer::Repeat<W, Wr>, CCli> {
=======
    ) -> Cucumber<W, P, I, R, writer::Repeat<W, Wr>, Cli> {
>>>>>>> 4fa122a8
        Cucumber {
            parser: self.parser,
            runner: self.runner,
            writer: self.writer.repeat_skipped(),
            cli: self.cli,
            _world: PhantomData,
            _parser_input: PhantomData,
        }
    }

    /// Re-outputs [`Failed`] steps for easier navigation.
    ///
    /// # Example
    ///
    /// Output with a regular [`Cucumber::fail_on_skipped()`]:
    /// ```rust,should_panic
    /// # use std::convert::Infallible;
    /// #
    /// # use async_trait::async_trait;
    /// # use futures::FutureExt as _;
    /// # use cucumber::WorldInit;
    /// #
    /// # #[derive(Debug, WorldInit)]
    /// # struct MyWorld;
    /// #
    /// # #[async_trait(?Send)]
    /// # impl cucumber::World for MyWorld {
    /// #     type Error = Infallible;
    /// #
    /// #     async fn new() -> Result<Self, Self::Error> {
    /// #         Ok(Self)
    /// #     }
    /// # }
    /// #
    /// # let fut = async {
    /// MyWorld::cucumber()
    ///     .fail_on_skipped()
    ///     .run_and_exit("tests/features/readme")
    ///     .await;
    /// # };
    /// #
    /// # futures::executor::block_on(fut);
    /// ```
    /// <script
    ///     id="asciicast-UcipuopO6IFEsIDty6vaJlCH9"
    ///     src="https://asciinema.org/a/UcipuopO6IFEsIDty6vaJlCH9.js"
    ///     async data-autoplay="true" data-rows="21">
    /// </script>
    ///
<<<<<<< HEAD
    /// Adjust [`Cucumber`] to re-output all [`Failed`] steps at the end:
=======
    /// Adjust [`Cucumber`] to re-output all the [`Failed`] steps at the end:
>>>>>>> 4fa122a8
    /// ```rust,should_panic
    /// # use std::convert::Infallible;
    /// #
    /// # use async_trait::async_trait;
    /// # use cucumber::WorldInit;
    /// #
    /// # #[derive(Debug, WorldInit)]
    /// # struct MyWorld;
    /// #
    /// # #[async_trait(?Send)]
    /// # impl cucumber::World for MyWorld {
    /// #     type Error = Infallible;
    /// #
    /// #     async fn new() -> Result<Self, Self::Error> {
    /// #         Ok(Self)
    /// #     }
    /// # }
    /// #
    /// # let fut = async {
    /// MyWorld::cucumber()
    ///     .repeat_failed()
    ///     .fail_on_skipped()
    ///     .run_and_exit("tests/features/readme")
    ///     .await;
    /// # };
    /// #
    /// # futures::executor::block_on(fut);
    /// ```
    /// <script
    ///     id="asciicast-ofOljvyEMb41OTLhE081QKv68"
    ///     src="https://asciinema.org/a/ofOljvyEMb41OTLhE081QKv68.js"
    ///     async data-autoplay="true" data-rows="24">
    /// </script>
    ///
    /// > ⚠️ __WARNING__: [`Cucumber::repeat_failed()`] should be called before
    ///                   [`Cucumber::fail_on_skipped()`], as events pass from
    ///                   outer [`Writer`]s to inner ones. So we need to
    ///                   transform [`Skipped`] to [`Failed`] first, and only
    ///                   then [`Repeat`] them.
    ///
    /// [`Failed`]: crate::event::Step::Failed
    /// [`Repeat`]: writer::Repeat
    /// [`Scenario`]: gherkin::Scenario
    /// [`Skipped`]: crate::event::Step::Skipped
    #[must_use]
    pub fn repeat_failed(
        self,
<<<<<<< HEAD
    ) -> Cucumber<W, P, I, R, writer::Repeat<W, Wr>, CCli> {
=======
    ) -> Cucumber<W, P, I, R, writer::Repeat<W, Wr>, Cli> {
>>>>>>> 4fa122a8
        Cucumber {
            parser: self.parser,
            runner: self.runner,
            writer: self.writer.repeat_failed(),
            cli: self.cli,
            _world: PhantomData,
            _parser_input: PhantomData,
        }
    }

<<<<<<< HEAD
    /// Re-output steps by the given `filter` predicate.
=======
    /// Re-outputs steps by the given `filter` predicate.
>>>>>>> 4fa122a8
    ///
    /// # Example
    ///
    /// Output with a regular [`Cucumber::fail_on_skipped()`]:
    /// ```rust,should_panic
    /// # use std::convert::Infallible;
    /// #
    /// # use async_trait::async_trait;
    /// # use futures::FutureExt as _;
    /// # use cucumber::WorldInit;
    /// #
    /// # #[derive(Debug, WorldInit)]
    /// # struct MyWorld;
    /// #
    /// # #[async_trait(?Send)]
    /// # impl cucumber::World for MyWorld {
    /// #     type Error = Infallible;
    /// #
    /// #     async fn new() -> Result<Self, Self::Error> {
    /// #         Ok(Self)
    /// #     }
    /// # }
    /// #
    /// # let fut = async {
    /// MyWorld::cucumber()
    ///     .fail_on_skipped()
    ///     .run_and_exit("tests/features/readme")
    ///     .await;
    /// # };
    /// #
    /// # futures::executor::block_on(fut);
    /// ```
    /// <script
    ///     id="asciicast-UcipuopO6IFEsIDty6vaJlCH9"
    ///     src="https://asciinema.org/a/UcipuopO6IFEsIDty6vaJlCH9.js"
    ///     async data-autoplay="true" data-rows="21">
    /// </script>
    ///
<<<<<<< HEAD
    /// Adjust [`Cucumber`] to re-output all [`Failed`] steps ta the end by
=======
    /// Adjust [`Cucumber`] to re-output all the [`Failed`] steps ta the end by
>>>>>>> 4fa122a8
    /// providing a custom `filter` predicate:
    /// ```rust,should_panic
    /// # use std::convert::Infallible;
    /// #
    /// # use async_trait::async_trait;
    /// # use cucumber::WorldInit;
    /// #
    /// # #[derive(Debug, WorldInit)]
    /// # struct MyWorld;
    /// #
    /// # #[async_trait(?Send)]
    /// # impl cucumber::World for MyWorld {
    /// #     type Error = Infallible;
    /// #
    /// #     async fn new() -> Result<Self, Self::Error> {
    /// #         Ok(Self)
    /// #     }
    /// # }
    /// #
    /// # let fut = async {
    /// MyWorld::cucumber()
    ///     .repeat_if(|ev| {
    ///         use cucumber::event::{Cucumber, Feature, Rule, Scenario, Step};
    ///
    ///         matches!(
    ///             ev,
    ///             Ok(Cucumber::Feature(
    ///                 _,
    ///                 Feature::Rule(
    ///                     _,
    ///                     Rule::Scenario(
    ///                         _,
    ///                         Scenario::Step(_, Step::Failed(..))
    ///                             | Scenario::Background(_, Step::Failed(..))
    ///                     )
    ///                 ) | Feature::Scenario(
    ///                     _,
    ///                     Scenario::Step(_, Step::Failed(..))
    ///                         | Scenario::Background(_, Step::Failed(..))
    ///                 )
    ///             )) | Err(_)
    ///         )
    ///     })
    ///     .fail_on_skipped()
    ///     .run_and_exit("tests/features/readme")
    ///     .await;
    /// # };
    /// #
    /// # futures::executor::block_on(fut);
    /// ```
    /// <script
    ///     id="asciicast-ofOljvyEMb41OTLhE081QKv68"
    ///     src="https://asciinema.org/a/ofOljvyEMb41OTLhE081QKv68.js"
    ///     async data-autoplay="true" data-rows="24">
    /// </script>
    ///
    /// > ⚠️ __WARNING__: [`Cucumber::repeat_if()`] should be called before
    ///                   [`Cucumber::fail_on_skipped()`], as events pass from
    ///                   outer [`Writer`]s to inner ones. So we need to
    ///                   transform [`Skipped`] to [`Failed`] first, and only
    ///                   then [`Repeat`] them.
    ///
    /// [`Failed`]: crate::event::Step::Failed
    /// [`Repeat`]: writer::Repeat
    /// [`Scenario`]: gherkin::Scenario
    /// [`Skipped`]: crate::event::Step::Skipped
    #[must_use]
    pub fn repeat_if<F>(
        self,
        filter: F,
<<<<<<< HEAD
    ) -> Cucumber<W, P, I, R, writer::Repeat<W, Wr, F>, CCli>
=======
    ) -> Cucumber<W, P, I, R, writer::Repeat<W, Wr, F>, Cli>
>>>>>>> 4fa122a8
    where
        F: Fn(&parser::Result<event::Cucumber<W>>) -> bool,
    {
        Cucumber {
            parser: self.parser,
            runner: self.runner,
            writer: self.writer.repeat_if(filter),
            cli: self.cli,
            _world: PhantomData,
            _parser_input: PhantomData,
        }
    }
}

<<<<<<< HEAD
impl<W, P, I, R, Wr, CCli> Cucumber<W, P, I, R, Wr, CCli>
=======
impl<W, P, I, R, Wr, Cli> Cucumber<W, P, I, R, Wr, Cli>
>>>>>>> 4fa122a8
where
    W: World,
    P: Parser<I>,
    R: Runner<W>,
    Wr: Writer<W> + for<'val> writer::Arbitrary<'val, W, String>,
<<<<<<< HEAD
    CCli: StructOpt,
=======
    Cli: StructOpt,
>>>>>>> 4fa122a8
{
    /// Consider [`Skipped`] steps as [`Failed`] if their [`Scenario`] isn't
    /// marked with `@allow_skipped` tag.
    ///
    /// It's useful option for ensuring that all the steps were covered.
    ///
    /// # Example
    ///
    /// Output with a regular [`Cucumber::run()`]:
    /// <script
    ///     id="asciicast-0d92qlT8Mbc4WXyvRbHJmjsqN"
    ///     src="https://asciinema.org/a/0d92qlT8Mbc4WXyvRbHJmjsqN.js"
    ///     async data-autoplay="true" data-rows="17">
    /// </script>
    ///
    /// To fail all the [`Skipped`] steps setup [`Cucumber`] like this:
    /// ```rust,should_panic
    /// # use std::convert::Infallible;
    /// #
    /// # use async_trait::async_trait;
    /// # use cucumber::WorldInit;
    /// # use futures::FutureExt as _;
    /// #
    /// # #[derive(Debug, WorldInit)]
    /// # struct MyWorld;
    /// #
    /// # #[async_trait(?Send)]
    /// # impl cucumber::World for MyWorld {
    /// #     type Error = Infallible;
    /// #
    /// #     async fn new() -> Result<Self, Self::Error> {
    /// #         Ok(Self)
    /// #     }
    /// # }
    /// #
    /// # let fut = async {
    /// MyWorld::cucumber()
    ///     .fail_on_skipped()
    ///     .run_and_exit("tests/features/readme")
    ///     .await;
    /// # };
    /// #
    /// # futures::executor::block_on(fut);
    /// ```
    /// <script
    ///     id="asciicast-IHLxMEgku9BtBVkR4k2DtOjMd"
    ///     src="https://asciinema.org/a/IHLxMEgku9BtBVkR4k2DtOjMd.js"
    ///     async data-autoplay="true" data-rows="21">
    /// </script>
    ///
    /// To intentionally suppress some [`Skipped`] steps failing, use the
    /// `@allow_skipped` tag:
    /// ```gherkin
    /// Feature: Animal feature
    ///
    ///   Scenario: If we feed a hungry cat it will no longer be hungry
    ///     Given a hungry cat
    ///     When I feed the cat
    ///     Then the cat is not hungry
    ///
    ///   @allow_skipped
    ///   Scenario: If we feed a satiated dog it will not become hungry
    ///     Given a satiated dog
    ///     When I feed the dog
    ///     Then the dog is not hungry
    /// ```
    ///
    /// [`Failed`]: crate::event::Step::Failed
    /// [`Scenario`]: gherkin::Scenario
    /// [`Skipped`]: crate::event::Step::Skipped
    #[must_use]
    pub fn fail_on_skipped(
        self,
<<<<<<< HEAD
    ) -> Cucumber<W, P, I, R, writer::FailOnSkipped<Wr>, CCli> {
=======
    ) -> Cucumber<W, P, I, R, writer::FailOnSkipped<Wr>, Cli> {
>>>>>>> 4fa122a8
        Cucumber {
            parser: self.parser,
            runner: self.runner,
            writer: self.writer.fail_on_skipped(),
            cli: self.cli,
            _world: PhantomData,
            _parser_input: PhantomData,
        }
    }

    /// Consider [`Skipped`] steps as [`Failed`] if the given `filter` predicate
    /// returns `true`.
    ///
    /// # Example
    ///
    /// Output with a regular [`Cucumber::run()`]:
    /// <script
    ///     id="asciicast-0d92qlT8Mbc4WXyvRbHJmjsqN"
    ///     src="https://asciinema.org/a/0d92qlT8Mbc4WXyvRbHJmjsqN.js"
    ///     async data-autoplay="true" data-rows="17">
    /// </script>
    ///
    /// Adjust [`Cucumber`] to fail on all [`Skipped`] steps, but the ones
<<<<<<< HEAD
    /// marked with `@dog` tag:
=======
    /// marked with a `@dog` tag:
>>>>>>> 4fa122a8
    /// ```rust,should_panic
    /// # use std::convert::Infallible;
    /// #
    /// # use async_trait::async_trait;
    /// # use cucumber::WorldInit;
    /// #
    /// # #[derive(Debug, WorldInit)]
    /// # struct MyWorld;
    /// #
    /// # #[async_trait(?Send)]
    /// # impl cucumber::World for MyWorld {
    /// #     type Error = Infallible;
    /// #
    /// #     async fn new() -> Result<Self, Self::Error> {
    /// #         Ok(Self)
    /// #     }
    /// # }
    /// #
    /// # let fut = async {
    /// MyWorld::cucumber()
    ///     .fail_on_skipped_with(|_, _, s| !s.tags.iter().any(|t| t == "dog"))
    ///     .run_and_exit("tests/features/readme")
    ///     .await;
    /// # };
    /// #
    /// # futures::executor::block_on(fut);
    /// ```
    /// ```gherkin
    /// Feature: Animal feature
    ///
    ///   Scenario: If we feed a hungry cat it will no longer be hungry
    ///     Given a hungry cat
    ///     When I feed the cat
    ///     Then the cat is not hungry
    ///
    ///   Scenario: If we feed a satiated dog it will not become hungry
    ///     Given a satiated dog
    ///     When I feed the dog
    ///     Then the dog is not hungry
    /// ```
    /// <script
    ///     id="asciicast-IHLxMEgku9BtBVkR4k2DtOjMd"
    ///     src="https://asciinema.org/a/IHLxMEgku9BtBVkR4k2DtOjMd.js"
    ///     async data-autoplay="true" data-rows="21">
    /// </script>
    ///
    /// And to avoid failing, use the `@dog` tag:
    /// ```gherkin
    /// Feature: Animal feature
    ///
    ///   Scenario: If we feed a hungry cat it will no longer be hungry
    ///     Given a hungry cat
    ///     When I feed the cat
    ///     Then the cat is not hungry
    ///
    ///   @dog
    ///   Scenario: If we feed a satiated dog it will not become hungry
    ///     Given a satiated dog
    ///     When I feed the dog
    ///     Then the dog is not hungry
    /// ```
    ///
    /// [`Failed`]: crate::event::Step::Failed
    /// [`Scenario`]: gherkin::Scenario
    /// [`Skipped`]: crate::event::Step::Skipped
    #[must_use]
    pub fn fail_on_skipped_with<Filter>(
        self,
        filter: Filter,
<<<<<<< HEAD
    ) -> Cucumber<W, P, I, R, writer::FailOnSkipped<Wr, Filter>, CCli>
=======
    ) -> Cucumber<W, P, I, R, writer::FailOnSkipped<Wr, Filter>, Cli>
>>>>>>> 4fa122a8
    where
        Filter: Fn(
            &gherkin::Feature,
            Option<&gherkin::Rule>,
            &gherkin::Scenario,
        ) -> bool,
    {
        Cucumber {
            parser: self.parser,
            runner: self.runner,
            writer: self.writer.fail_on_skipped_with(filter),
            cli: self.cli,
            _world: PhantomData,
            _parser_input: PhantomData,
        }
    }
}

<<<<<<< HEAD
impl<W, P, I, R, Wr, CCli> Cucumber<W, P, I, R, Wr, CCli>
=======
impl<W, P, I, R, Wr, Cli> Cucumber<W, P, I, R, Wr, Cli>
>>>>>>> 4fa122a8
where
    W: World,
    P: Parser<I>,
    R: Runner<W>,
    Wr: Writer<W>,
<<<<<<< HEAD
    CCli: StructOpt + StructOptInternal,
=======
    Cli: StructOpt + StructOptInternal,
>>>>>>> 4fa122a8
{
    /// Runs [`Cucumber`].
    ///
    /// [`Feature`]s sourced from a [`Parser`] are fed to a [`Runner`], which
    /// produces events handled by a [`Writer`].
    ///
    /// [`Feature`]: gherkin::Feature
    pub async fn run(self, input: I) -> Wr {
        self.filter_run(input, |_, _, _| true).await
    }

<<<<<<< HEAD
    /// Provides custom `CLI` options.
    ///
    /// This method exists not to hijack console and give users an ability to
    /// compose custom `CLI` by providing [`StructOpt`] deriver as last generic
    /// parameter in [`cli::Opts`].
=======
    /// Consumes already parsed [`cli::Opts`].
    ///
    /// This method allows to pre-parse [`cli::Opts`] for custom needs before
    /// using them inside [`Cucumber`].
    ///
    /// Also, any additional custom CLI options may be specified as a
    /// [`StructOpt`] deriving type, used as the last type parameter of
    /// [`cli::Opts`].
    ///
    /// > ⚠️ __WARNING__: Any CLI options of [`Parser`], [`Runner`], [`Writer`]
    ///                   or custom ones should not overlap, otherwise
    ///                   [`cli::Opts`] will fail to parse on startup.
>>>>>>> 4fa122a8
    ///
    /// # Example
    ///
    /// ```rust
    /// # use std::{convert::Infallible, time::Duration};
    /// #
    /// # use async_trait::async_trait;
    /// # use cucumber::{cli, WorldInit};
    /// # use futures::FutureExt as _;
    /// # use structopt::StructOpt;
    /// # use tokio::time;
    /// #
    /// # #[derive(Debug, WorldInit)]
    /// # struct MyWorld;
    /// #
    /// # #[async_trait(?Send)]
    /// # impl cucumber::World for MyWorld {
    /// #     type Error = Infallible;
    /// #
    /// #     async fn new() -> Result<Self, Self::Error> {
    /// #         Ok(Self)
    /// #     }
    /// # }
    /// #
    /// # let fut = async {
    /// #[derive(StructOpt)]
<<<<<<< HEAD
    /// struct Cli {
    ///     /// Time to wait in before hook.
=======
    /// struct CustomCli {
    ///     /// Additional time to wait in a before hook.
>>>>>>> 4fa122a8
    ///     #[structopt(
    ///         long,
    ///         parse(try_from_str = humantime::parse_duration)
    ///     )]
    ///     before_time: Option<Duration>,
    /// }
    ///
<<<<<<< HEAD
    /// let cli = cli::Opts::<_, _, _, Cli>::from_args();
=======
    /// let cli = cli::Opts::<_, _, _, CustomCli>::from_args();
>>>>>>> 4fa122a8
    /// let time = cli.custom.before_time.unwrap_or_default();
    ///
    /// MyWorld::cucumber()
    ///     .before(move |_, _, _, _| time::sleep(time).boxed_local())
    ///     .with_cli(cli)
    ///     .run_and_exit("tests/features/readme")
    ///     .await;
    /// # };
    /// #
    /// # tokio::runtime::Builder::new_current_thread()
    /// #    .enable_all()
    /// #    .build()
    /// #    .unwrap()
    /// #    .block_on(fut);
    /// ```
    /// ```gherkin
    /// Feature: Animal feature
    ///
    ///   Scenario: If we feed a hungry cat it will no longer be hungry
    ///     Given a hungry cat
    ///     When I feed the cat
    ///     Then the cat is not hungry
    /// ```
    /// <script
    ///     id="asciicast-0KvTxnfaMRjsvsIKsalS611Ta"
    ///     src="https://asciinema.org/a/0KvTxnfaMRjsvsIKsalS611Ta.js"
    ///     async data-autoplay="true" data-rows="14">
    /// </script>
    ///
<<<<<<< HEAD
    /// Also now executing `--help` will output `--before-time`
    ///
    /// ```text
    /// $ cargo test --test <test-name> -- --help
    /// cucumber 0.10.0
    /// Run the tests, pet a dog!
    ///
    /// USAGE:
    ///     cucumber [FLAGS] [OPTIONS]
    ///
    /// FLAGS:
    ///     -h, --help       Prints help information
    ///     -V, --version    Prints version information
    ///         --verbose    Outputs Step's Doc String, if present
    ///
    /// OPTIONS:
    ///     -c, --colors <auto|always|never>    Indicates, whether output should
    ///                                         be colored or not
    ///                                         [default: auto]
    ///         --before-time <before-time>     Time to wait in before hook
    ///     -f, --features <glob>               `.feature` files glob pattern
    ///         --concurrent <int>              Number of concurrent scenarios
    ///     -n, --name <regex>                  Regex to filter scenarios with
    ///                                         [aliases: scenario-name]
    ///     -t, --tags <tagexpr>                Tag expression to filter
    ///                                         scenarios with
    ///                                         [aliases: scenario-tags]
    /// ```
=======
    /// Also, specifying `--help` flag will describe `--before-time` now.
>>>>>>> 4fa122a8
    ///
    /// [`Feature`]: gherkin::Feature
    pub fn with_cli<CustomCli>(
        self,
        cli: cli::Opts<P::Cli, R::Cli, Wr::Cli, CustomCli>,
    ) -> Cucumber<W, P, I, R, Wr, CustomCli>
    where
        CustomCli: StructOpt,
    {
        let Cucumber {
            parser,
            runner,
            writer,
            ..
        } = self;
<<<<<<< HEAD

=======
>>>>>>> 4fa122a8
        Cucumber {
            parser,
            runner,
            writer,
            cli: Some(cli),
            _world: PhantomData,
            _parser_input: PhantomData,
        }
    }

    /// Runs [`Cucumber`] with [`Scenario`]s filter.
    ///
    /// [`Feature`]s sourced from a [`Parser`] are fed to a [`Runner`], which
    /// produces events handled by a [`Writer`].
    ///
    /// # Example
    ///
    /// Adjust [`Cucumber`] to run only [`Scenario`]s marked with `@cat` tag:
    /// ```rust
    /// # use std::convert::Infallible;
    /// #
    /// # use async_trait::async_trait;
    /// # use cucumber::WorldInit;
    /// #
    /// # #[derive(Debug, WorldInit)]
    /// # struct MyWorld;
    /// #
    /// # #[async_trait(?Send)]
    /// # impl cucumber::World for MyWorld {
    /// #     type Error = Infallible;
    /// #
    /// #     async fn new() -> Result<Self, Self::Error> {
    /// #         Ok(Self)
    /// #     }
    /// # }
    /// #
    /// # let fut = async {
    /// MyWorld::cucumber()
    ///     .filter_run("tests/features/readme", |_, _, sc| {
    ///         sc.tags.iter().any(|t| t == "cat")
    ///     })
    ///     .await;
    /// # };
    /// #
    /// # futures::executor::block_on(fut);
    /// ```
    /// ```gherkin
    /// Feature: Animal feature
    ///
    ///   @cat
    ///   Scenario: If we feed a hungry cat it will no longer be hungry
    ///     Given a hungry cat
    ///     When I feed the cat
    ///     Then the cat is not hungry
    ///
    ///   @dog
    ///   Scenario: If we feed a satiated dog it will not become hungry
    ///     Given a satiated dog
    ///     When I feed the dog
    ///     Then the dog is not hungry
    /// ```
    /// <script
    ///     id="asciicast-0KvTxnfaMRjsvsIKsalS611Ta"
    ///     src="https://asciinema.org/a/0KvTxnfaMRjsvsIKsalS611Ta.js"
    ///     async data-autoplay="true" data-rows="14">
    /// </script>
    ///
    /// [`Feature`]: gherkin::Feature
    /// [`Scenario`]: gherkin::Scenario
    pub async fn filter_run<F>(self, input: I, filter: F) -> Wr
    where
        F: Fn(
                &gherkin::Feature,
                Option<&gherkin::Rule>,
                &gherkin::Scenario,
            ) -> bool
            + 'static,
    {
        let cli::Opts {
            re_filter,
            tags_filter,
            parser: parser_cli,
            runner: runner_cli,
            writer: writer_cli,
            ..
        } = self.cli.unwrap_or_else(cli::Opts::<_, _, _, _>::from_args);

        let filter = move |f: &gherkin::Feature,
                           r: Option<&gherkin::Rule>,
                           s: &gherkin::Scenario| {
            re_filter.as_ref().map_or_else(
                || {
                    tags_filter
                        .as_ref()
                        .map_or_else(|| filter(f, r, s), |f| f.eval(&s.tags))
                },
                |f| f.is_match(&s.name),
            )
        };

        let Cucumber {
            parser,
            runner,
            mut writer,
            ..
        } = self;

        let features = parser.parse(input, parser_cli);

        let filtered = features.map(move |feature| {
            let mut feature = feature?;
            let scenarios = mem::take(&mut feature.scenarios);
            feature.scenarios = scenarios
                .into_iter()
                .filter(|s| filter(&feature, None, s))
                .collect();

            let mut rules = mem::take(&mut feature.rules);
            for r in &mut rules {
                let scenarios = mem::take(&mut r.scenarios);
                r.scenarios = scenarios
                    .into_iter()
                    .filter(|s| filter(&feature, Some(r), s))
                    .collect();
            }
            feature.rules = rules;

            Ok(feature)
        });

        let events_stream = runner.run(filtered, runner_cli);
        futures::pin_mut!(events_stream);
<<<<<<< HEAD
        while let Some((ev, at)) = events_stream.next().await {
            writer.handle_event(ev, at, &writer_cli).await;
=======
        while let Some(ev) = events_stream.next().await {
            writer.handle_event(ev, &writer_cli).await;
>>>>>>> 4fa122a8
        }
        writer
    }
}

<<<<<<< HEAD
impl<W, P, I, R, Wr, CCli> Debug for Cucumber<W, P, I, R, Wr, CCli>
=======
impl<W, P, I, R, Wr, Cli> Debug for Cucumber<W, P, I, R, Wr, Cli>
>>>>>>> 4fa122a8
where
    W: World,
    P: Debug + Parser<I>,
    R: Debug + Runner<W>,
    Wr: Debug + Writer<W>,
<<<<<<< HEAD
    CCli: StructOpt,
=======
    Cli: StructOpt,
>>>>>>> 4fa122a8
{
    fn fmt(&self, f: &mut Formatter<'_>) -> std::fmt::Result {
        f.debug_struct("Cucumber")
            .field("parser", &self.parser)
            .field("runner", &self.runner)
            .field("writer", &self.writer)
            .finish()
    }
}

/// Shortcut for the [`Cucumber`] type returned by its [`Default`] impl.
pub(crate) type DefaultCucumber<W, I> = Cucumber<
    W,
    parser::Basic,
    I,
    runner::Basic<W>,
    writer::Summarized<writer::Normalized<W, writer::Basic>>,
>;

impl<W, I> Default for DefaultCucumber<W, I>
where
    W: World + Debug,
    I: AsRef<Path>,
{
    fn default() -> Self {
        Cucumber::custom(
            parser::Basic::new(),
            runner::Basic::default(),
            writer::Basic::new().normalized().summarized(),
        )
    }
}

impl<W, I> DefaultCucumber<W, I>
where
    W: World + Debug,
    I: AsRef<Path>,
{
    /// Creates a default [`Cucumber`] executor.
    ///
    /// * [`Parser`] — [`parser::Basic`]
    ///
    /// * [`Runner`] — [`runner::Basic`]
    ///   * [`ScenarioType`] — [`Concurrent`] by default, [`Serial`] if
    ///     `@serial` [tag] is present on a [`Scenario`];
    ///   * Allowed to run up to 64 [`Concurrent`] [`Scenario`]s.
    ///
    /// * [`Writer`] — [`Normalized`] and [`Summarized`] [`writer::Basic`].
    ///
    /// [`Concurrent`]: runner::basic::ScenarioType::Concurrent
    /// [`Normalized`]: writer::Normalized
    /// [`Parser`]: parser::Parser
    /// [`Scenario`]: gherkin::Scenario
    /// [`Serial`]: runner::basic::ScenarioType::Serial
    /// [`ScenarioType`]: runner::basic::ScenarioType
    /// [`Summarized`]: writer::Summarized
    ///
    /// [tag]: https://cucumber.io/docs/cucumber/api/#tags
    #[must_use]
    pub fn new() -> Self {
        Cucumber::default()
    }
}

<<<<<<< HEAD
impl<W, I, R, Wr, CCli> Cucumber<W, parser::Basic, I, R, Wr, CCli>
=======
impl<W, I, R, Wr, Cli> Cucumber<W, parser::Basic, I, R, Wr, Cli>
>>>>>>> 4fa122a8
where
    W: World,
    R: Runner<W>,
    Wr: Writer<W>,
<<<<<<< HEAD
    CCli: StructOpt,
=======
    Cli: StructOpt,
>>>>>>> 4fa122a8
    I: AsRef<Path>,
{
    /// Sets the provided language of [`gherkin`] files.
    ///
    /// # Errors
    ///
    /// If the provided language isn't supported.
    pub fn language(
        mut self,
        name: impl Into<Cow<'static, str>>,
    ) -> Result<Self, parser::basic::UnsupportedLanguageError> {
        self.parser = self.parser.language(name)?;
        Ok(self)
    }
}

<<<<<<< HEAD
impl<W, I, P, Wr, F, B, A, CCli>
    Cucumber<W, P, I, runner::Basic<W, F, B, A>, Wr, CCli>
=======
impl<W, I, P, Wr, F, B, A, Cli>
    Cucumber<W, P, I, runner::Basic<W, F, B, A>, Wr, Cli>
>>>>>>> 4fa122a8
where
    W: World,
    P: Parser<I>,
    Wr: Writer<W>,
<<<<<<< HEAD
    CCli: StructOpt,
=======
    Cli: StructOpt,
>>>>>>> 4fa122a8
    F: Fn(
            &gherkin::Feature,
            Option<&gherkin::Rule>,
            &gherkin::Scenario,
        ) -> ScenarioType
        + 'static,
    B: for<'a> Fn(
            &'a gherkin::Feature,
            Option<&'a gherkin::Rule>,
            &'a gherkin::Scenario,
            &'a mut W,
        ) -> LocalBoxFuture<'a, ()>
        + 'static,
    A: for<'a> Fn(
            &'a gherkin::Feature,
            Option<&'a gherkin::Rule>,
            &'a gherkin::Scenario,
            Option<&'a mut W>,
        ) -> LocalBoxFuture<'a, ()>
        + 'static,
{
    /// If `max` is [`Some`] number of concurrently executed [`Scenario`]s will
    /// be limited.
    ///
    /// [`Scenario`]: gherkin::Scenario
    #[must_use]
    pub fn max_concurrent_scenarios(
        mut self,
        max: impl Into<Option<usize>>,
    ) -> Self {
        self.runner = self.runner.max_concurrent_scenarios(max);
        self
    }

    /// Function determining whether a [`Scenario`] is [`Concurrent`] or
    /// a [`Serial`] one.
    ///
    /// [`Concurrent`]: ScenarioType::Concurrent
    /// [`Serial`]: ScenarioType::Serial
    /// [`Scenario`]: gherkin::Scenario
    #[must_use]
    pub fn which_scenario<Which>(
        self,
        func: Which,
<<<<<<< HEAD
    ) -> Cucumber<W, P, I, runner::Basic<W, Which, B, A>, Wr, CCli>
=======
    ) -> Cucumber<W, P, I, runner::Basic<W, Which, B, A>, Wr, Cli>
>>>>>>> 4fa122a8
    where
        Which: Fn(
                &gherkin::Feature,
                Option<&gherkin::Rule>,
                &gherkin::Scenario,
            ) -> ScenarioType
            + 'static,
    {
        let Self {
            parser,
            runner,
            writer,
            cli,
            ..
        } = self;
        Cucumber {
            parser,
            runner: runner.which_scenario(func),
            writer,
            cli,
            _world: PhantomData,
            _parser_input: PhantomData,
        }
    }

    /// Sets a hook, executed on each [`Scenario`] before running all its
    /// [`Step`]s, including [`Background`] ones.
    ///
    /// [`Background`]: gherkin::Background
    /// [`Scenario`]: gherkin::Scenario
    /// [`Step`]: gherkin::Step
    #[must_use]
    pub fn before<Before>(
        self,
        func: Before,
<<<<<<< HEAD
    ) -> Cucumber<W, P, I, runner::Basic<W, F, Before, A>, Wr, CCli>
=======
    ) -> Cucumber<W, P, I, runner::Basic<W, F, Before, A>, Wr, Cli>
>>>>>>> 4fa122a8
    where
        Before: for<'a> Fn(
                &'a gherkin::Feature,
                Option<&'a gherkin::Rule>,
                &'a gherkin::Scenario,
                &'a mut W,
            ) -> LocalBoxFuture<'a, ()>
            + 'static,
    {
        let Self {
            parser,
            runner,
            writer,
            cli,
            ..
        } = self;
        Cucumber {
            parser,
            runner: runner.before(func),
            writer,
            cli,
            _world: PhantomData,
            _parser_input: PhantomData,
        }
    }

    /// Sets a hook, executed on each [`Scenario`] after running all its
    /// [`Step`]s, even after [`Skipped`] of [`Failed`] [`Step`]s.
    ///
    /// Last `World` argument is supplied to the function, in case it was
    /// initialized before by running [`before`] hook or any non-failed
    /// [`Step`]. In case the last [`Scenario`]'s [`Step`] failed, we want to
    /// return event with an exact `World` state. Also, we don't want to impose
    /// additional [`Clone`] bounds on `World`, so the only option left is to
    /// pass [`None`] to the function.
    ///
    ///
    /// [`before`]: Self::before()
    /// [`Failed`]: event::Step::Failed
    /// [`Scenario`]: gherkin::Scenario
    /// [`Skipped`]: event::Step::Skipped
    /// [`Step`]: gherkin::Step
    #[must_use]
    pub fn after<After>(
        self,
        func: After,
<<<<<<< HEAD
    ) -> Cucumber<W, P, I, runner::Basic<W, F, B, After>, Wr, CCli>
=======
    ) -> Cucumber<W, P, I, runner::Basic<W, F, B, After>, Wr, Cli>
>>>>>>> 4fa122a8
    where
        After: for<'a> Fn(
                &'a gherkin::Feature,
                Option<&'a gherkin::Rule>,
                &'a gherkin::Scenario,
                Option<&'a mut W>,
            ) -> LocalBoxFuture<'a, ()>
            + 'static,
    {
        let Self {
            parser,
            runner,
            writer,
            cli,
            ..
        } = self;
        Cucumber {
            parser,
            runner: runner.after(func),
            writer,
            cli,
            _world: PhantomData,
            _parser_input: PhantomData,
        }
    }

    /// Replaces [`Collection`] of [`Step`]s.
    ///
    /// [`Collection`]: step::Collection
    /// [`Step`]: step::Step
    #[must_use]
    pub fn steps(mut self, steps: step::Collection<W>) -> Self {
        self.runner = self.runner.steps(steps);
        self
    }

    /// Inserts [Given] [`Step`].
    ///
    /// [Given]: https://cucumber.io/docs/gherkin/reference/#given
    #[must_use]
    pub fn given(mut self, regex: Regex, step: Step<W>) -> Self {
        self.runner = self.runner.given(regex, step);
        self
    }

    /// Inserts [When] [`Step`].
    ///
    /// [When]: https://cucumber.io/docs/gherkin/reference/#When
    #[must_use]
    pub fn when(mut self, regex: Regex, step: Step<W>) -> Self {
        self.runner = self.runner.when(regex, step);
        self
    }

    /// Inserts [Then] [`Step`].
    ///
    /// [Then]: https://cucumber.io/docs/gherkin/reference/#then
    #[must_use]
    pub fn then(mut self, regex: Regex, step: Step<W>) -> Self {
        self.runner = self.runner.then(regex, step);
        self
    }
}

<<<<<<< HEAD
impl<W, I, P, R, Wr, CCli> Cucumber<W, P, I, R, Wr, CCli>
=======
impl<W, I, P, R, Wr, Cli> Cucumber<W, P, I, R, Wr, Cli>
>>>>>>> 4fa122a8
where
    W: World,
    P: Parser<I>,
    R: Runner<W>,
    Wr: FailureWriter<W>,
<<<<<<< HEAD
    CCli: StructOpt + StructOptInternal,
=======
    Cli: StructOpt + StructOptInternal,
>>>>>>> 4fa122a8
{
    /// Runs [`Cucumber`].
    ///
    /// [`Feature`]s sourced from a [`Parser`] are fed to a [`Runner`], which
    /// produces events handled by a [`Writer`].
    ///
    /// # Panics
    ///
    /// If encountered errors while parsing [`Feature`]s or at least one
    /// [`Step`] [`Failed`].
    ///
    /// [`Failed`]: crate::event::Step::Failed
    /// [`Feature`]: gherkin::Feature
    /// [`Step`]: gherkin::Step
    pub async fn run_and_exit(self, input: I) {
        self.filter_run_and_exit(input, |_, _, _| true).await;
    }

    /// Runs [`Cucumber`] with [`Scenario`]s filter.
    ///
    /// [`Feature`]s sourced from a [`Parser`] are fed to a [`Runner`], which
    /// produces events handled by a [`Writer`].
    ///
    /// # Panics
    ///
    /// If encountered errors while parsing [`Feature`]s or at least one
    /// [`Step`] [`Failed`].
    ///
    /// # Example
    ///
    /// Adjust [`Cucumber`] to run only [`Scenario`]s marked with `@cat` tag:
    /// ```rust
    /// # use std::convert::Infallible;
    /// #
    /// # use async_trait::async_trait;
    /// # use cucumber::WorldInit;
    /// #
    /// # #[derive(Debug, WorldInit)]
    /// # struct MyWorld;
    /// #
    /// # #[async_trait(?Send)]
    /// # impl cucumber::World for MyWorld {
    /// #     type Error = Infallible;
    /// #
    /// #     async fn new() -> Result<Self, Self::Error> {
    /// #         Ok(Self)
    /// #     }
    /// # }
    /// #
    /// # let fut = async {
    /// MyWorld::cucumber()
    ///     .filter_run_and_exit("tests/features/readme", |_, _, sc| {
    ///         sc.tags.iter().any(|t| t == "cat")
    ///     })
    ///     .await;
    /// # };
    /// #
    /// # futures::executor::block_on(fut);
    /// ```
    /// ```gherkin
    /// Feature: Animal feature
    ///
    ///   @cat
    ///   Scenario: If we feed a hungry cat it will no longer be hungry
    ///     Given a hungry cat
    ///     When I feed the cat
    ///     Then the cat is not hungry
    ///
    ///   @dog
    ///   Scenario: If we feed a satiated dog it will not become hungry
    ///     Given a satiated dog
    ///     When I feed the dog
    ///     Then the dog is not hungry
    /// ```
    /// <script
    ///     id="asciicast-0KvTxnfaMRjsvsIKsalS611Ta"
    ///     src="https://asciinema.org/a/0KvTxnfaMRjsvsIKsalS611Ta.js"
    ///     async data-autoplay="true" data-rows="14">
    /// </script>
    ///
    /// [`Failed`]: crate::event::Step::Failed
    /// [`Feature`]: gherkin::Feature
    /// [`Scenario`]: gherkin::Scenario
    /// [`Step`]: crate::Step
    pub async fn filter_run_and_exit<Filter>(self, input: I, filter: Filter)
    where
        Filter: Fn(
                &gherkin::Feature,
                Option<&gherkin::Rule>,
                &gherkin::Scenario,
            ) -> bool
            + 'static,
    {
        let writer = self.filter_run(input, filter).await;
        if writer.execution_has_failed() {
            let mut msg = Vec::with_capacity(3);

            let failed_steps = writer.failed_steps();
            if failed_steps > 0 {
                msg.push(format!(
                    "{} step{} failed",
                    failed_steps,
                    (failed_steps > 1).then(|| "s").unwrap_or_default(),
                ));
            }

            let parsing_errors = writer.parsing_errors();
            if parsing_errors > 0 {
                msg.push(format!(
                    "{} parsing error{}",
                    parsing_errors,
                    (parsing_errors > 1).then(|| "s").unwrap_or_default(),
                ));
            }

            let hook_errors = writer.hook_errors();
            if hook_errors > 0 {
                msg.push(format!(
                    "{} hook error{}",
                    hook_errors,
                    (hook_errors > 1).then(|| "s").unwrap_or_default(),
                ));
            }

            panic!("{}", msg.join(", "));
        }
    }
}<|MERGE_RESOLUTION|>--- conflicted
+++ resolved
@@ -39,13 +39,8 @@
 /// provide [`Step`]s with [`WorldInit::collection()`] or by hand with
 /// [`Cucumber::given()`], [`Cucumber::when()`] and [`Cucumber::then()`].
 ///
-<<<<<<< HEAD
-/// In case you want custom [`Parser`], [`Runner`] or [`Writer`] or
-/// some other finer control,  use [`Cucumber::custom()`] or
-=======
 /// In case you want a custom [`Parser`], [`Runner`] or [`Writer`], or some
 /// other finer control, use [`Cucumber::custom()`] or
->>>>>>> 4fa122a8
 /// [`Cucumber::with_parser()`], [`Cucumber::with_runner()`] and
 /// [`Cucumber::with_writer()`] to construct your dream [Cucumber] executor!
 ///
@@ -53,21 +48,13 @@
 /// [`WorldInit::collection()`]: crate::WorldInit::collection()
 /// [`WorldInit::cucumber()`]: crate::WorldInit::cucumber()
 /// [`WorldInit::run()`]: crate::WorldInit::run()
-<<<<<<< HEAD
-pub struct Cucumber<W, P, I, R, Wr, CCli = cli::Empty>
-=======
 pub struct Cucumber<W, P, I, R, Wr, Cli = cli::Empty>
->>>>>>> 4fa122a8
 where
     W: World,
     P: Parser<I>,
     R: Runner<W>,
     Wr: Writer<W>,
-<<<<<<< HEAD
-    CCli: StructOpt,
-=======
     Cli: StructOpt,
->>>>>>> 4fa122a8
 {
     /// [`Parser`] sourcing [`Feature`]s for execution.
     ///
@@ -82,16 +69,11 @@
     /// [`Writer`] outputting [`event`]s to some output.
     writer: Wr,
 
-<<<<<<< HEAD
-    /// `CLI` options.
-    cli: OptionalCli<P::Cli, R::Cli, Wr::Cli, CCli>,
-=======
     /// CLI options this [`Cucumber`] has been run with.
     ///
     /// If empty, then will be parsed from a command line.
     #[allow(clippy::type_complexity)] // not really
     cli: Option<cli::Opts<P::Cli, R::Cli, Wr::Cli, Cli>>,
->>>>>>> 4fa122a8
 
     /// Type of the [`World`] this [`Cucumber`] run on.
     _world: PhantomData<W>,
@@ -100,29 +82,16 @@
     _parser_input: PhantomData<I>,
 }
 
-<<<<<<< HEAD
-/// Type alias for [`Option`]`<`[`cli::Opts`]`>`.
-type OptionalCli<P, R, Wr, C> = Option<cli::Opts<P, R, Wr, C>>;
-
-impl<W, P, I, R, Wr, CCli> Cucumber<W, P, I, R, Wr, CCli>
-=======
 impl<W, P, I, R, Wr, Cli> Cucumber<W, P, I, R, Wr, Cli>
->>>>>>> 4fa122a8
 where
     W: World,
     P: Parser<I>,
     R: Runner<W>,
     Wr: Writer<W>,
-<<<<<<< HEAD
-    CCli: StructOpt,
-{
-    /// Creates custom [`Cucumber`] executor.
-=======
     Cli: StructOpt,
 {
     /// Creates a custom [`Cucumber`] executor with the provided [`Parser`],
     /// [`Runner`] and [`Writer`].
->>>>>>> 4fa122a8
     #[must_use]
     pub fn custom(parser: P, runner: R, writer: Wr) -> Self {
         Self {
@@ -140,11 +109,7 @@
     pub fn with_parser<NewP, NewI>(
         self,
         parser: NewP,
-<<<<<<< HEAD
-    ) -> Cucumber<W, NewP, NewI, R, Wr, CCli>
-=======
     ) -> Cucumber<W, NewP, NewI, R, Wr, Cli>
->>>>>>> 4fa122a8
     where
         NewP: Parser<NewI>,
     {
@@ -164,11 +129,7 @@
     pub fn with_runner<NewR>(
         self,
         runner: NewR,
-<<<<<<< HEAD
-    ) -> Cucumber<W, P, I, NewR, Wr, CCli>
-=======
     ) -> Cucumber<W, P, I, NewR, Wr, Cli>
->>>>>>> 4fa122a8
     where
         NewR: Runner<W>,
     {
@@ -188,11 +149,7 @@
     pub fn with_writer<NewWr>(
         self,
         writer: NewWr,
-<<<<<<< HEAD
-    ) -> Cucumber<W, P, I, R, NewWr, CCli>
-=======
     ) -> Cucumber<W, P, I, R, NewWr, Cli>
->>>>>>> 4fa122a8
     where
         NewWr: Writer<W>,
     {
@@ -218,19 +175,11 @@
     ///     async data-autoplay="true" data-rows="17">
     /// </script>
     ///
-<<<<<<< HEAD
-    /// Adjust [`Cucumber`] to re-output all [`Skipped`] steps at the end:
-=======
     /// Adjust [`Cucumber`] to re-output all the [`Skipped`] steps at the end:
->>>>>>> 4fa122a8
     /// ```rust
     /// # use std::convert::Infallible;
     /// #
     /// # use async_trait::async_trait;
-<<<<<<< HEAD
-    /// # use futures::FutureExt as _;
-=======
->>>>>>> 4fa122a8
     /// # use cucumber::WorldInit;
     /// #
     /// # #[derive(Debug, WorldInit)]
@@ -265,11 +214,7 @@
     #[must_use]
     pub fn repeat_skipped(
         self,
-<<<<<<< HEAD
-    ) -> Cucumber<W, P, I, R, writer::Repeat<W, Wr>, CCli> {
-=======
     ) -> Cucumber<W, P, I, R, writer::Repeat<W, Wr>, Cli> {
->>>>>>> 4fa122a8
         Cucumber {
             parser: self.parser,
             runner: self.runner,
@@ -289,7 +234,6 @@
     /// # use std::convert::Infallible;
     /// #
     /// # use async_trait::async_trait;
-    /// # use futures::FutureExt as _;
     /// # use cucumber::WorldInit;
     /// #
     /// # #[derive(Debug, WorldInit)]
@@ -319,11 +263,7 @@
     ///     async data-autoplay="true" data-rows="21">
     /// </script>
     ///
-<<<<<<< HEAD
-    /// Adjust [`Cucumber`] to re-output all [`Failed`] steps at the end:
-=======
     /// Adjust [`Cucumber`] to re-output all the [`Failed`] steps at the end:
->>>>>>> 4fa122a8
     /// ```rust,should_panic
     /// # use std::convert::Infallible;
     /// #
@@ -371,11 +311,7 @@
     #[must_use]
     pub fn repeat_failed(
         self,
-<<<<<<< HEAD
-    ) -> Cucumber<W, P, I, R, writer::Repeat<W, Wr>, CCli> {
-=======
     ) -> Cucumber<W, P, I, R, writer::Repeat<W, Wr>, Cli> {
->>>>>>> 4fa122a8
         Cucumber {
             parser: self.parser,
             runner: self.runner,
@@ -386,11 +322,7 @@
         }
     }
 
-<<<<<<< HEAD
-    /// Re-output steps by the given `filter` predicate.
-=======
     /// Re-outputs steps by the given `filter` predicate.
->>>>>>> 4fa122a8
     ///
     /// # Example
     ///
@@ -429,11 +361,7 @@
     ///     async data-autoplay="true" data-rows="21">
     /// </script>
     ///
-<<<<<<< HEAD
-    /// Adjust [`Cucumber`] to re-output all [`Failed`] steps ta the end by
-=======
     /// Adjust [`Cucumber`] to re-output all the [`Failed`] steps ta the end by
->>>>>>> 4fa122a8
     /// providing a custom `filter` predicate:
     /// ```rust,should_panic
     /// # use std::convert::Infallible;
@@ -504,11 +432,7 @@
     pub fn repeat_if<F>(
         self,
         filter: F,
-<<<<<<< HEAD
-    ) -> Cucumber<W, P, I, R, writer::Repeat<W, Wr, F>, CCli>
-=======
     ) -> Cucumber<W, P, I, R, writer::Repeat<W, Wr, F>, Cli>
->>>>>>> 4fa122a8
     where
         F: Fn(&parser::Result<event::Cucumber<W>>) -> bool,
     {
@@ -523,21 +447,13 @@
     }
 }
 
-<<<<<<< HEAD
-impl<W, P, I, R, Wr, CCli> Cucumber<W, P, I, R, Wr, CCli>
-=======
 impl<W, P, I, R, Wr, Cli> Cucumber<W, P, I, R, Wr, Cli>
->>>>>>> 4fa122a8
 where
     W: World,
     P: Parser<I>,
     R: Runner<W>,
     Wr: Writer<W> + for<'val> writer::Arbitrary<'val, W, String>,
-<<<<<<< HEAD
-    CCli: StructOpt,
-=======
     Cli: StructOpt,
->>>>>>> 4fa122a8
 {
     /// Consider [`Skipped`] steps as [`Failed`] if their [`Scenario`] isn't
     /// marked with `@allow_skipped` tag.
@@ -559,7 +475,6 @@
     /// #
     /// # use async_trait::async_trait;
     /// # use cucumber::WorldInit;
-    /// # use futures::FutureExt as _;
     /// #
     /// # #[derive(Debug, WorldInit)]
     /// # struct MyWorld;
@@ -611,11 +526,7 @@
     #[must_use]
     pub fn fail_on_skipped(
         self,
-<<<<<<< HEAD
-    ) -> Cucumber<W, P, I, R, writer::FailOnSkipped<Wr>, CCli> {
-=======
     ) -> Cucumber<W, P, I, R, writer::FailOnSkipped<Wr>, Cli> {
->>>>>>> 4fa122a8
         Cucumber {
             parser: self.parser,
             runner: self.runner,
@@ -639,11 +550,7 @@
     /// </script>
     ///
     /// Adjust [`Cucumber`] to fail on all [`Skipped`] steps, but the ones
-<<<<<<< HEAD
-    /// marked with `@dog` tag:
-=======
     /// marked with a `@dog` tag:
->>>>>>> 4fa122a8
     /// ```rust,should_panic
     /// # use std::convert::Infallible;
     /// #
@@ -713,11 +620,7 @@
     pub fn fail_on_skipped_with<Filter>(
         self,
         filter: Filter,
-<<<<<<< HEAD
-    ) -> Cucumber<W, P, I, R, writer::FailOnSkipped<Wr, Filter>, CCli>
-=======
     ) -> Cucumber<W, P, I, R, writer::FailOnSkipped<Wr, Filter>, Cli>
->>>>>>> 4fa122a8
     where
         Filter: Fn(
             &gherkin::Feature,
@@ -736,21 +639,13 @@
     }
 }
 
-<<<<<<< HEAD
-impl<W, P, I, R, Wr, CCli> Cucumber<W, P, I, R, Wr, CCli>
-=======
 impl<W, P, I, R, Wr, Cli> Cucumber<W, P, I, R, Wr, Cli>
->>>>>>> 4fa122a8
 where
     W: World,
     P: Parser<I>,
     R: Runner<W>,
     Wr: Writer<W>,
-<<<<<<< HEAD
-    CCli: StructOpt + StructOptInternal,
-=======
     Cli: StructOpt + StructOptInternal,
->>>>>>> 4fa122a8
 {
     /// Runs [`Cucumber`].
     ///
@@ -762,13 +657,6 @@
         self.filter_run(input, |_, _, _| true).await
     }
 
-<<<<<<< HEAD
-    /// Provides custom `CLI` options.
-    ///
-    /// This method exists not to hijack console and give users an ability to
-    /// compose custom `CLI` by providing [`StructOpt`] deriver as last generic
-    /// parameter in [`cli::Opts`].
-=======
     /// Consumes already parsed [`cli::Opts`].
     ///
     /// This method allows to pre-parse [`cli::Opts`] for custom needs before
@@ -781,7 +669,6 @@
     /// > ⚠️ __WARNING__: Any CLI options of [`Parser`], [`Runner`], [`Writer`]
     ///                   or custom ones should not overlap, otherwise
     ///                   [`cli::Opts`] will fail to parse on startup.
->>>>>>> 4fa122a8
     ///
     /// # Example
     ///
@@ -808,13 +695,8 @@
     /// #
     /// # let fut = async {
     /// #[derive(StructOpt)]
-<<<<<<< HEAD
-    /// struct Cli {
-    ///     /// Time to wait in before hook.
-=======
     /// struct CustomCli {
     ///     /// Additional time to wait in a before hook.
->>>>>>> 4fa122a8
     ///     #[structopt(
     ///         long,
     ///         parse(try_from_str = humantime::parse_duration)
@@ -822,11 +704,7 @@
     ///     before_time: Option<Duration>,
     /// }
     ///
-<<<<<<< HEAD
-    /// let cli = cli::Opts::<_, _, _, Cli>::from_args();
-=======
     /// let cli = cli::Opts::<_, _, _, CustomCli>::from_args();
->>>>>>> 4fa122a8
     /// let time = cli.custom.before_time.unwrap_or_default();
     ///
     /// MyWorld::cucumber()
@@ -856,38 +734,7 @@
     ///     async data-autoplay="true" data-rows="14">
     /// </script>
     ///
-<<<<<<< HEAD
-    /// Also now executing `--help` will output `--before-time`
-    ///
-    /// ```text
-    /// $ cargo test --test <test-name> -- --help
-    /// cucumber 0.10.0
-    /// Run the tests, pet a dog!
-    ///
-    /// USAGE:
-    ///     cucumber [FLAGS] [OPTIONS]
-    ///
-    /// FLAGS:
-    ///     -h, --help       Prints help information
-    ///     -V, --version    Prints version information
-    ///         --verbose    Outputs Step's Doc String, if present
-    ///
-    /// OPTIONS:
-    ///     -c, --colors <auto|always|never>    Indicates, whether output should
-    ///                                         be colored or not
-    ///                                         [default: auto]
-    ///         --before-time <before-time>     Time to wait in before hook
-    ///     -f, --features <glob>               `.feature` files glob pattern
-    ///         --concurrent <int>              Number of concurrent scenarios
-    ///     -n, --name <regex>                  Regex to filter scenarios with
-    ///                                         [aliases: scenario-name]
-    ///     -t, --tags <tagexpr>                Tag expression to filter
-    ///                                         scenarios with
-    ///                                         [aliases: scenario-tags]
-    /// ```
-=======
     /// Also, specifying `--help` flag will describe `--before-time` now.
->>>>>>> 4fa122a8
     ///
     /// [`Feature`]: gherkin::Feature
     pub fn with_cli<CustomCli>(
@@ -903,10 +750,6 @@
             writer,
             ..
         } = self;
-<<<<<<< HEAD
-
-=======
->>>>>>> 4fa122a8
         Cucumber {
             parser,
             runner,
@@ -1039,33 +882,20 @@
 
         let events_stream = runner.run(filtered, runner_cli);
         futures::pin_mut!(events_stream);
-<<<<<<< HEAD
         while let Some((ev, at)) = events_stream.next().await {
             writer.handle_event(ev, at, &writer_cli).await;
-=======
-        while let Some(ev) = events_stream.next().await {
-            writer.handle_event(ev, &writer_cli).await;
->>>>>>> 4fa122a8
         }
         writer
     }
 }
 
-<<<<<<< HEAD
-impl<W, P, I, R, Wr, CCli> Debug for Cucumber<W, P, I, R, Wr, CCli>
-=======
 impl<W, P, I, R, Wr, Cli> Debug for Cucumber<W, P, I, R, Wr, Cli>
->>>>>>> 4fa122a8
 where
     W: World,
     P: Debug + Parser<I>,
     R: Debug + Runner<W>,
     Wr: Debug + Writer<W>,
-<<<<<<< HEAD
-    CCli: StructOpt,
-=======
     Cli: StructOpt,
->>>>>>> 4fa122a8
 {
     fn fmt(&self, f: &mut Formatter<'_>) -> std::fmt::Result {
         f.debug_struct("Cucumber")
@@ -1130,20 +960,12 @@
     }
 }
 
-<<<<<<< HEAD
-impl<W, I, R, Wr, CCli> Cucumber<W, parser::Basic, I, R, Wr, CCli>
-=======
 impl<W, I, R, Wr, Cli> Cucumber<W, parser::Basic, I, R, Wr, Cli>
->>>>>>> 4fa122a8
 where
     W: World,
     R: Runner<W>,
     Wr: Writer<W>,
-<<<<<<< HEAD
-    CCli: StructOpt,
-=======
     Cli: StructOpt,
->>>>>>> 4fa122a8
     I: AsRef<Path>,
 {
     /// Sets the provided language of [`gherkin`] files.
@@ -1160,22 +982,13 @@
     }
 }
 
-<<<<<<< HEAD
-impl<W, I, P, Wr, F, B, A, CCli>
-    Cucumber<W, P, I, runner::Basic<W, F, B, A>, Wr, CCli>
-=======
 impl<W, I, P, Wr, F, B, A, Cli>
     Cucumber<W, P, I, runner::Basic<W, F, B, A>, Wr, Cli>
->>>>>>> 4fa122a8
 where
     W: World,
     P: Parser<I>,
     Wr: Writer<W>,
-<<<<<<< HEAD
-    CCli: StructOpt,
-=======
     Cli: StructOpt,
->>>>>>> 4fa122a8
     F: Fn(
             &gherkin::Feature,
             Option<&gherkin::Rule>,
@@ -1220,11 +1033,7 @@
     pub fn which_scenario<Which>(
         self,
         func: Which,
-<<<<<<< HEAD
-    ) -> Cucumber<W, P, I, runner::Basic<W, Which, B, A>, Wr, CCli>
-=======
     ) -> Cucumber<W, P, I, runner::Basic<W, Which, B, A>, Wr, Cli>
->>>>>>> 4fa122a8
     where
         Which: Fn(
                 &gherkin::Feature,
@@ -1260,11 +1069,7 @@
     pub fn before<Before>(
         self,
         func: Before,
-<<<<<<< HEAD
-    ) -> Cucumber<W, P, I, runner::Basic<W, F, Before, A>, Wr, CCli>
-=======
     ) -> Cucumber<W, P, I, runner::Basic<W, F, Before, A>, Wr, Cli>
->>>>>>> 4fa122a8
     where
         Before: for<'a> Fn(
                 &'a gherkin::Feature,
@@ -1311,11 +1116,7 @@
     pub fn after<After>(
         self,
         func: After,
-<<<<<<< HEAD
-    ) -> Cucumber<W, P, I, runner::Basic<W, F, B, After>, Wr, CCli>
-=======
     ) -> Cucumber<W, P, I, runner::Basic<W, F, B, After>, Wr, Cli>
->>>>>>> 4fa122a8
     where
         After: for<'a> Fn(
                 &'a gherkin::Feature,
@@ -1380,21 +1181,13 @@
     }
 }
 
-<<<<<<< HEAD
-impl<W, I, P, R, Wr, CCli> Cucumber<W, P, I, R, Wr, CCli>
-=======
 impl<W, I, P, R, Wr, Cli> Cucumber<W, P, I, R, Wr, Cli>
->>>>>>> 4fa122a8
 where
     W: World,
     P: Parser<I>,
     R: Runner<W>,
     Wr: FailureWriter<W>,
-<<<<<<< HEAD
-    CCli: StructOpt + StructOptInternal,
-=======
     Cli: StructOpt + StructOptInternal,
->>>>>>> 4fa122a8
 {
     /// Runs [`Cucumber`].
     ///
