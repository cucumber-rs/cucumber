--- conflicted
+++ resolved
@@ -897,11 +897,7 @@
     parser::Basic,
     I,
     runner::Basic<W>,
-<<<<<<< HEAD
-    writer::Summarize<writer::Normalize<W, writer::Basic<W>>>,
-=======
-    writer::Summarized<writer::Normalized<W, writer::Basic>>,
->>>>>>> 36334871
+    writer::Summarize<writer::Normalize<W, writer::Basic>>,
 >;
 
 impl<W, I> Default for DefaultCucumber<W, I>
