// Copyright (c) 2018-2022  Brendan Molloy <brendan@bbqsrc.net>,
//                          Ilya Solovyiov <ilya.solovyiov@gmail.com>,
//                          Kai Ren <tyranron@gmail.com>
//
// Licensed under the Apache License, Version 2.0 <LICENSE-APACHE or
// http://www.apache.org/licenses/LICENSE-2.0> or the MIT license
// <LICENSE-MIT or http://opensource.org/licenses/MIT>, at your
// option. This file may not be copied, modified, or distributed
// except according to those terms.

//! Top-level [Cucumber] executor.
//!
//! [Cucumber]: https://cucumber.io

use std::{
    borrow::Cow,
    fmt::{Debug, Formatter},
    marker::PhantomData,
    mem,
    path::Path,
};

use futures::{future::LocalBoxFuture, StreamExt as _};
use regex::Regex;

use crate::{
    cli, event, parser, runner, step, tag::Ext as _, writer, Event, Parser,
    Runner, ScenarioType, Step, World, Writer, WriterExt as _,
};

/// Top-level [Cucumber] executor.
///
/// Most of the time you don't need to work with it directly, just use
/// [`World::run()`] or [`World::cucumber()`] on your [`World`] deriver to get
/// [Cucumber] up and running.
///
/// Otherwise use [`Cucumber::new()`] to get the default [Cucumber] executor,
/// provide [`Step`]s with [`World::collection()`] or by hand with
/// [`Cucumber::given()`], [`Cucumber::when()`] and [`Cucumber::then()`].
///
/// In case you want a custom [`Parser`], [`Runner`] or [`Writer`], or some
/// other finer control, use [`Cucumber::custom()`] or
/// [`Cucumber::with_parser()`], [`Cucumber::with_runner()`] and
/// [`Cucumber::with_writer()`] to construct your dream [Cucumber] executor!
///
/// [Cucumber]: https://cucumber.io
pub struct Cucumber<W, P, I, R, Wr, Cli = cli::Empty>
where
    W: World,
    P: Parser<I>,
    R: Runner<W>,
    Wr: Writer<W>,
    Cli: clap::Args,
{
    /// [`Parser`] sourcing [`Feature`]s for execution.
    ///
    /// [`Feature`]: gherkin::Feature
    parser: P,

    /// [`Runner`] executing [`Scenario`]s and producing [`event`]s.
    ///
    /// [`Scenario`]: gherkin::Scenario
    runner: R,

    /// [`Writer`] outputting [`event`]s to some output.
    writer: Wr,

    /// CLI options this [`Cucumber`] has been run with.
    ///
    /// If empty, then will be parsed from a command line.
    #[allow(clippy::type_complexity)] // not really
    cli: Option<cli::Opts<P::Cli, R::Cli, Wr::Cli, Cli>>,

    /// Type of the [`World`] this [`Cucumber`] run on.
    _world: PhantomData<W>,

    /// Type of the input consumed by [`Cucumber::parser`].
    _parser_input: PhantomData<I>,
}

impl<W, P, I, R, Wr, Cli> Cucumber<W, P, I, R, Wr, Cli>
where
    W: World,
    P: Parser<I>,
    R: Runner<W>,
    Wr: Writer<W>,
    Cli: clap::Args,
{
    /// Creates a custom [`Cucumber`] executor with the provided [`Parser`],
    /// [`Runner`] and [`Writer`].
    #[must_use]
    pub const fn custom(parser: P, runner: R, writer: Wr) -> Self {
        Self {
            parser,
            runner,
            writer,
            cli: None,
            _world: PhantomData,
            _parser_input: PhantomData,
        }
    }

    /// Replaces [`Parser`].
    #[allow(clippy::missing_const_for_fn)] // false positive: drop in const
    #[must_use]
    pub fn with_parser<NewP, NewI>(
        self,
        parser: NewP,
    ) -> Cucumber<W, NewP, NewI, R, Wr, Cli>
    where
        NewP: Parser<NewI>,
    {
        let Self { runner, writer, .. } = self;
        Cucumber {
            parser,
            runner,
            writer,
            cli: None,
            _world: PhantomData,
            _parser_input: PhantomData,
        }
    }

    /// Replaces [`Runner`].
    #[allow(clippy::missing_const_for_fn)] // false positive: drop in const
    #[must_use]
    pub fn with_runner<NewR>(
        self,
        runner: NewR,
    ) -> Cucumber<W, P, I, NewR, Wr, Cli>
    where
        NewR: Runner<W>,
    {
        let Self { parser, writer, .. } = self;
        Cucumber {
            parser,
            runner,
            writer,
            cli: None,
            _world: PhantomData,
            _parser_input: PhantomData,
        }
    }

    /// Replaces [`Writer`].
    #[allow(clippy::missing_const_for_fn)] // false positive: drop in const
    #[must_use]
    pub fn with_writer<NewWr>(
        self,
        writer: NewWr,
    ) -> Cucumber<W, P, I, R, NewWr, Cli>
    where
        NewWr: Writer<W>,
    {
        let Self { parser, runner, .. } = self;
        Cucumber {
            parser,
            runner,
            writer,
            cli: None,
            _world: PhantomData,
            _parser_input: PhantomData,
        }
    }

    /// Re-outputs [`Skipped`] steps for easier navigation.
    ///
    /// # Example
    ///
    /// Output with a regular [`Cucumber::run()`]:
    /// <script
    ///     id="asciicast-0d92qlT8Mbc4WXyvRbHJmjsqN"
    ///     src="https://asciinema.org/a/0d92qlT8Mbc4WXyvRbHJmjsqN.js"
    ///     async data-autoplay="true" data-rows="17">
    /// </script>
    ///
    /// Adjust [`Cucumber`] to re-output all the [`Skipped`] steps at the end:
    /// ```rust
    /// # use cucumber::World;
    /// #
    /// # #[derive(Debug, Default, World)]
    /// # struct MyWorld;
    /// #
    /// # #[tokio::main(flavor = "current_thread")]
    /// # async fn main() {
    /// MyWorld::cucumber()
    ///     .repeat_skipped()
    ///     .run_and_exit("tests/features/readme")
    ///     .await;
    /// # }
    /// ```
    /// <script
    ///     id="asciicast-ox14HynkBIw8atpfhyfvKrsO3"
    ///     src="https://asciinema.org/a/ox14HynkBIw8atpfhyfvKrsO3.js"
    ///     async data-autoplay="true" data-rows="19">
    /// </script>
    ///
    /// [`Scenario`]: gherkin::Scenario
    /// [`Skipped`]: crate::event::Step::Skipped
    #[must_use]
    pub fn repeat_skipped(
        self,
    ) -> Cucumber<W, P, I, R, writer::Repeat<W, Wr>, Cli>
    where
        Wr: writer::NonTransforming,
    {
        Cucumber {
            parser: self.parser,
            runner: self.runner,
            writer: self.writer.repeat_skipped(),
            cli: self.cli,
            _world: PhantomData,
            _parser_input: PhantomData,
        }
    }

    /// Re-outputs [`Failed`] steps for easier navigation.
    ///
    /// # Example
    ///
    /// Output with a regular [`Cucumber::fail_on_skipped()`]:
    /// ```rust,should_panic
    /// # use cucumber::World;
    /// #
    /// # #[derive(Debug, Default, World)]
    /// # struct MyWorld;
    /// #
    /// # #[tokio::main(flavor = "current_thread")]
    /// # async fn main() {
    /// MyWorld::cucumber()
    ///     .fail_on_skipped()
    ///     .run_and_exit("tests/features/readme")
    ///     .await;
    /// # }
    /// ```
    /// <script
    ///     id="asciicast-UcipuopO6IFEsIDty6vaJlCH9"
    ///     src="https://asciinema.org/a/UcipuopO6IFEsIDty6vaJlCH9.js"
    ///     async data-autoplay="true" data-rows="21">
    /// </script>
    ///
    /// Adjust [`Cucumber`] to re-output all the [`Failed`] steps at the end:
    /// ```rust,should_panic
    /// # use cucumber::World;
    /// #
    /// # #[derive(Debug, Default, World)]
    /// # struct MyWorld;
    /// #
    /// # #[tokio::main(flavor = "current_thread")]
    /// # async fn main() {
    /// MyWorld::cucumber()
    ///     .repeat_failed()
    ///     .fail_on_skipped()
    ///     .run_and_exit("tests/features/readme")
    ///     .await;
    /// # }
    /// ```
    /// <script
    ///     id="asciicast-ofOljvyEMb41OTLhE081QKv68"
    ///     src="https://asciinema.org/a/ofOljvyEMb41OTLhE081QKv68.js"
    ///     async data-autoplay="true" data-rows="24">
    /// </script>
    ///
    /// [`Failed`]: crate::event::Step::Failed
    #[must_use]
    pub fn repeat_failed(
        self,
    ) -> Cucumber<W, P, I, R, writer::Repeat<W, Wr>, Cli>
    where
        Wr: writer::NonTransforming,
    {
        Cucumber {
            parser: self.parser,
            runner: self.runner,
            writer: self.writer.repeat_failed(),
            cli: self.cli,
            _world: PhantomData,
            _parser_input: PhantomData,
        }
    }

    /// Re-outputs steps by the given `filter` predicate.
    ///
    /// # Example
    ///
    /// Output with a regular [`Cucumber::fail_on_skipped()`]:
    /// ```rust,should_panic
<<<<<<< HEAD
    /// # use futures::FutureExt as _;
    /// # use cucumber::World;
=======
    /// # use cucumber::World;
    /// # use futures::FutureExt as _;
>>>>>>> 820dd994
    /// #
    /// # #[derive(Debug, Default, World)]
    /// # struct MyWorld;
    /// #
    /// # #[tokio::main(flavor = "current_thread")]
    /// # async fn main() {
    /// MyWorld::cucumber()
    ///     .fail_on_skipped()
    ///     .run_and_exit("tests/features/readme")
    ///     .await;
    /// # }
    /// ```
    /// <script
    ///     id="asciicast-UcipuopO6IFEsIDty6vaJlCH9"
    ///     src="https://asciinema.org/a/UcipuopO6IFEsIDty6vaJlCH9.js"
    ///     async data-autoplay="true" data-rows="21">
    /// </script>
    ///
    /// Adjust [`Cucumber`] to re-output all the [`Failed`] steps ta the end by
    /// providing a custom `filter` predicate:
    /// ```rust,should_panic
    /// # use cucumber::World;
    /// #
    /// # #[derive(Debug, Default, World)]
    /// # struct MyWorld;
    /// #
    /// # #[tokio::main(flavor = "current_thread")]
    /// # async fn main() {
    /// MyWorld::cucumber()
    ///     .repeat_if(|ev| {
    ///         use cucumber::event::{Cucumber, Feature, Rule, Scenario, Step};
    ///
    ///         matches!(
    ///             ev.as_deref(),
    ///             Ok(Cucumber::Feature(
    ///                 _,
    ///                 Feature::Rule(
    ///                     _,
    ///                     Rule::Scenario(
    ///                         _,
    ///                         Scenario::Step(_, Step::Failed(..))
    ///                             | Scenario::Background(_, Step::Failed(..))
    ///                     )
    ///                 ) | Feature::Scenario(
    ///                     _,
    ///                     Scenario::Step(_, Step::Failed(..))
    ///                         | Scenario::Background(_, Step::Failed(..))
    ///                 )
    ///             )) | Err(_)
    ///         )
    ///     })
    ///     .fail_on_skipped()
    ///     .run_and_exit("tests/features/readme")
    ///     .await;
    /// # }
    /// ```
    /// <script
    ///     id="asciicast-ofOljvyEMb41OTLhE081QKv68"
    ///     src="https://asciinema.org/a/ofOljvyEMb41OTLhE081QKv68.js"
    ///     async data-autoplay="true" data-rows="24">
    /// </script>
    ///
    /// [`Failed`]: crate::event::Step::Failed
    #[must_use]
    pub fn repeat_if<F>(
        self,
        filter: F,
    ) -> Cucumber<W, P, I, R, writer::Repeat<W, Wr, F>, Cli>
    where
        F: Fn(&parser::Result<Event<event::Cucumber<W>>>) -> bool,
        Wr: writer::NonTransforming,
    {
        Cucumber {
            parser: self.parser,
            runner: self.runner,
            writer: self.writer.repeat_if(filter),
            cli: self.cli,
            _world: PhantomData,
            _parser_input: PhantomData,
        }
    }
}

impl<W, P, I, R, Wr, Cli> Cucumber<W, P, I, R, Wr, Cli>
where
    W: World,
    P: Parser<I>,
    R: Runner<W>,
    Wr: Writer<W> + for<'val> writer::Arbitrary<'val, W, String>,
    Cli: clap::Args,
{
    /// Consider [`Skipped`] [`Background`] or regular [`Step`]s as [`Failed`]
    /// if their [`Scenario`] isn't marked with `@allow.skipped` tag.
    ///
    /// It's useful option for ensuring that all the steps were covered.
    ///
    /// # Example
    ///
    /// Output with a regular [`Cucumber::run()`]:
    /// <script
    ///     id="asciicast-0d92qlT8Mbc4WXyvRbHJmjsqN"
    ///     src="https://asciinema.org/a/0d92qlT8Mbc4WXyvRbHJmjsqN.js"
    ///     async data-autoplay="true" data-rows="17">
    /// </script>
    ///
    /// To fail all the [`Skipped`] steps setup [`Cucumber`] like this:
    /// ```rust,should_panic
    /// # use cucumber::World;
    /// #
    /// # #[derive(Debug, Default, World)]
    /// # struct MyWorld;
    /// #
    /// # #[tokio::main(flavor = "current_thread")]
    /// # async fn main() {
    /// MyWorld::cucumber()
    ///     .fail_on_skipped()
    ///     .run_and_exit("tests/features/readme")
    ///     .await;
    /// # }
    /// ```
    /// <script
    ///     id="asciicast-IHLxMEgku9BtBVkR4k2DtOjMd"
    ///     src="https://asciinema.org/a/IHLxMEgku9BtBVkR4k2DtOjMd.js"
    ///     async data-autoplay="true" data-rows="21">
    /// </script>
    ///
    /// To intentionally suppress some [`Skipped`] steps failing, use the
    /// `@allow.skipped` tag:
    /// ```gherkin
    /// Feature: Animal feature
    ///
    ///   Scenario: If we feed a hungry cat it will no longer be hungry
    ///     Given a hungry cat
    ///     When I feed the cat
    ///     Then the cat is not hungry
    ///
    ///   @allow.skipped
    ///   Scenario: If we feed a satiated dog it will not become hungry
    ///     Given a satiated dog
    ///     When I feed the dog
    ///     Then the dog is not hungry
    /// ```
    ///
    /// [`Background`]: gherkin::Background
    /// [`Failed`]: crate::event::Step::Failed
    /// [`Scenario`]: gherkin::Scenario
    /// [`Skipped`]: crate::event::Step::Skipped
    /// [`Step`]: gherkin::Step
    #[must_use]
    pub fn fail_on_skipped(
        self,
    ) -> Cucumber<W, P, I, R, writer::FailOnSkipped<Wr>, Cli> {
        Cucumber {
            parser: self.parser,
            runner: self.runner,
            writer: self.writer.fail_on_skipped(),
            cli: self.cli,
            _world: PhantomData,
            _parser_input: PhantomData,
        }
    }

    /// Consider [`Skipped`] [`Background`] or regular [`Step`]s as [`Failed`]
    /// if the given `filter` predicate returns `true`.
    ///
    /// # Example
    ///
    /// Output with a regular [`Cucumber::run()`]:
    /// <script
    ///     id="asciicast-0d92qlT8Mbc4WXyvRbHJmjsqN"
    ///     src="https://asciinema.org/a/0d92qlT8Mbc4WXyvRbHJmjsqN.js"
    ///     async data-autoplay="true" data-rows="17">
    /// </script>
    ///
    /// Adjust [`Cucumber`] to fail on all [`Skipped`] steps, but the ones
    /// marked with a `@dog` tag:
    /// ```rust,should_panic
    /// # use cucumber::World;
    /// #
    /// # #[derive(Debug, Default, World)]
    /// # struct MyWorld;
    /// #
    /// # #[tokio::main(flavor = "current_thread")]
    /// # async fn main() {
    /// MyWorld::cucumber()
    ///     .fail_on_skipped_with(|_, _, s| !s.tags.iter().any(|t| t == "dog"))
    ///     .run_and_exit("tests/features/readme")
    ///     .await;
    /// # }
    /// ```
    /// ```gherkin
    /// Feature: Animal feature
    ///
    ///   Scenario: If we feed a hungry cat it will no longer be hungry
    ///     Given a hungry cat
    ///     When I feed the cat
    ///     Then the cat is not hungry
    ///
    ///   Scenario: If we feed a satiated dog it will not become hungry
    ///     Given a satiated dog
    ///     When I feed the dog
    ///     Then the dog is not hungry
    /// ```
    /// <script
    ///     id="asciicast-IHLxMEgku9BtBVkR4k2DtOjMd"
    ///     src="https://asciinema.org/a/IHLxMEgku9BtBVkR4k2DtOjMd.js"
    ///     async data-autoplay="true" data-rows="21">
    /// </script>
    ///
    /// And to avoid failing, use the `@dog` tag:
    /// ```gherkin
    /// Feature: Animal feature
    ///
    ///   Scenario: If we feed a hungry cat it will no longer be hungry
    ///     Given a hungry cat
    ///     When I feed the cat
    ///     Then the cat is not hungry
    ///
    ///   @dog
    ///   Scenario: If we feed a satiated dog it will not become hungry
    ///     Given a satiated dog
    ///     When I feed the dog
    ///     Then the dog is not hungry
    /// ```
    ///
    /// [`Background`]: gherkin::Background
    /// [`Failed`]: crate::event::Step::Failed
    /// [`Scenario`]: gherkin::Scenario
    /// [`Skipped`]: crate::event::Step::Skipped
    /// [`Step`]: gherkin::Step
    #[must_use]
    pub fn fail_on_skipped_with<Filter>(
        self,
        filter: Filter,
    ) -> Cucumber<W, P, I, R, writer::FailOnSkipped<Wr, Filter>, Cli>
    where
        Filter: Fn(
            &gherkin::Feature,
            Option<&gherkin::Rule>,
            &gherkin::Scenario,
        ) -> bool,
    {
        Cucumber {
            parser: self.parser,
            runner: self.runner,
            writer: self.writer.fail_on_skipped_with(filter),
            cli: self.cli,
            _world: PhantomData,
            _parser_input: PhantomData,
        }
    }
}

impl<W, P, I, R, Wr, Cli> Cucumber<W, P, I, R, Wr, Cli>
where
    W: World,
    P: Parser<I>,
    R: Runner<W>,
    Wr: Writer<W> + writer::Normalized,
    Cli: clap::Args,
{
    /// Runs [`Cucumber`].
    ///
    /// [`Feature`]s sourced from a [`Parser`] are fed to a [`Runner`], which
    /// produces events handled by a [`Writer`].
    ///
    /// [`Feature`]: gherkin::Feature
    pub async fn run(self, input: I) -> Wr {
        self.filter_run(input, |_, _, _| true).await
    }

    /// Consumes already parsed [`cli::Opts`].
    ///
    /// This method allows to pre-parse [`cli::Opts`] for custom needs before
    /// using them inside [`Cucumber`].
    ///
    /// Also, any additional custom CLI options may be specified as a
    /// [`clap::Args`] deriving type, used as the last type parameter of
    /// [`cli::Opts`].
    ///
    /// > ⚠️ __WARNING__: Any CLI options of [`Parser`], [`Runner`], [`Writer`]
    ///                   or custom ones should not overlap, otherwise
    ///                   [`cli::Opts`] will fail to parse on startup.
    ///
    /// # Example
    ///
    /// ```rust
    /// # use std::time::Duration;
    /// #
    /// # use cucumber::{cli, World};
    /// # use futures::FutureExt as _;
    /// # use tokio::time;
    /// #
    /// # #[derive(Debug, Default, World)]
    /// # struct MyWorld;
    /// #
    /// # #[tokio::main(flavor = "current_thread")]
    /// # async fn main() {
    /// #[derive(clap::Args)]
    /// struct CustomCli {
    ///     /// Additional time to wait in a before hook.
    ///     #[clap(
    ///         long,
    ///         parse(try_from_str = humantime::parse_duration)
    ///     )]
    ///     before_time: Option<Duration>,
    /// }
    ///
    /// let cli = cli::Opts::<_, _, _, CustomCli>::parsed();
    /// let time = cli.custom.before_time.unwrap_or_default();
    ///
    /// MyWorld::cucumber()
    ///     .before(move |_, _, _, _| time::sleep(time).boxed_local())
    ///     .with_cli(cli)
    ///     .run_and_exit("tests/features/readme")
    ///     .await;
    /// # }
    /// ```
    /// ```gherkin
    /// Feature: Animal feature
    ///
    ///   Scenario: If we feed a hungry cat it will no longer be hungry
    ///     Given a hungry cat
    ///     When I feed the cat
    ///     Then the cat is not hungry
    /// ```
    /// <script
    ///     id="asciicast-0KvTxnfaMRjsvsIKsalS611Ta"
    ///     src="https://asciinema.org/a/0KvTxnfaMRjsvsIKsalS611Ta.js"
    ///     async data-autoplay="true" data-rows="14">
    /// </script>
    ///
    /// Also, specifying `--help` flag will describe `--before-time` now.
    ///
    /// [`Feature`]: gherkin::Feature
    #[allow(clippy::missing_const_for_fn)] // false positive: drop in const
    pub fn with_cli<CustomCli>(
        self,
        cli: cli::Opts<P::Cli, R::Cli, Wr::Cli, CustomCli>,
    ) -> Cucumber<W, P, I, R, Wr, CustomCli>
    where
        CustomCli: clap::Args,
    {
        let Cucumber {
            parser,
            runner,
            writer,
            ..
        } = self;
        Cucumber {
            parser,
            runner,
            writer,
            cli: Some(cli),
            _world: PhantomData,
            _parser_input: PhantomData,
        }
    }

    /// Runs [`Cucumber`] with [`Scenario`]s filter.
    ///
    /// [`Feature`]s sourced from a [`Parser`] are fed to a [`Runner`], which
    /// produces events handled by a [`Writer`].
    ///
    /// # Example
    ///
    /// Adjust [`Cucumber`] to run only [`Scenario`]s marked with `@cat` tag:
    /// ```rust
    /// # use cucumber::World;
    /// #
    /// # #[derive(Debug, Default, World)]
    /// # struct MyWorld;
    /// #
    /// # #[tokio::main(flavor = "current_thread")]
    /// # async fn main() {
    /// MyWorld::cucumber()
    ///     .filter_run("tests/features/readme", |_, _, sc| {
    ///         sc.tags.iter().any(|t| t == "cat")
    ///     })
    ///     .await;
    /// # }
    /// ```
    /// ```gherkin
    /// Feature: Animal feature
    ///
    ///   @cat
    ///   Scenario: If we feed a hungry cat it will no longer be hungry
    ///     Given a hungry cat
    ///     When I feed the cat
    ///     Then the cat is not hungry
    ///
    ///   @dog
    ///   Scenario: If we feed a satiated dog it will not become hungry
    ///     Given a satiated dog
    ///     When I feed the dog
    ///     Then the dog is not hungry
    /// ```
    /// <script
    ///     id="asciicast-0KvTxnfaMRjsvsIKsalS611Ta"
    ///     src="https://asciinema.org/a/0KvTxnfaMRjsvsIKsalS611Ta.js"
    ///     async data-autoplay="true" data-rows="14">
    /// </script>
    ///
    /// [`Feature`]: gherkin::Feature
    /// [`Scenario`]: gherkin::Scenario
    pub async fn filter_run<F>(self, input: I, filter: F) -> Wr
    where
        F: Fn(
                &gherkin::Feature,
                Option<&gherkin::Rule>,
                &gherkin::Scenario,
            ) -> bool
            + 'static,
    {
        let cli::Opts {
            re_filter,
            tags_filter,
            parser: parser_cli,
            runner: runner_cli,
            writer: writer_cli,
            ..
        } = self.cli.unwrap_or_else(cli::Opts::<_, _, _, _>::parsed);

        let filter = move |feat: &gherkin::Feature,
                           rule: Option<&gherkin::Rule>,
                           scenario: &gherkin::Scenario| {
            re_filter.as_ref().map_or_else(
                || {
                    tags_filter.as_ref().map_or_else(
                        || filter(feat, rule, scenario),
                        |tags| {
                            // The order `Feature` -> `Rule` -> `Scenario`
                            // matters here.
                            tags.eval(
                                feat.tags
                                    .iter()
                                    .chain(
                                        rule.into_iter()
                                            .flat_map(|r| r.tags.iter()),
                                    )
                                    .chain(scenario.tags.iter()),
                            )
                        },
                    )
                },
                |re| re.is_match(&scenario.name),
            )
        };

        let Cucumber {
            parser,
            runner,
            mut writer,
            ..
        } = self;

        let features = parser.parse(input, parser_cli);

        let filtered = features.map(move |feature| {
            let mut feature = feature?;
            let feat_scenarios = mem::take(&mut feature.scenarios);
            feature.scenarios = feat_scenarios
                .into_iter()
                .filter(|s| filter(&feature, None, s))
                .collect();

            let mut rules = mem::take(&mut feature.rules);
            for r in &mut rules {
                let rule_scenarios = mem::take(&mut r.scenarios);
                r.scenarios = rule_scenarios
                    .into_iter()
                    .filter(|s| filter(&feature, Some(r), s))
                    .collect();
            }
            feature.rules = rules;

            Ok(feature)
        });

        let events_stream = runner.run(filtered, runner_cli);
        futures::pin_mut!(events_stream);
        while let Some(ev) = events_stream.next().await {
            writer.handle_event(ev, &writer_cli).await;
        }
        writer
    }
}

impl<W, P, I, R, Wr, Cli> Debug for Cucumber<W, P, I, R, Wr, Cli>
where
    W: World,
    P: Debug + Parser<I>,
    R: Debug + Runner<W>,
    Wr: Debug + Writer<W>,
    Cli: clap::Args,
{
    fn fmt(&self, f: &mut Formatter<'_>) -> std::fmt::Result {
        f.debug_struct("Cucumber")
            .field("parser", &self.parser)
            .field("runner", &self.runner)
            .field("writer", &self.writer)
            .finish()
    }
}

#[cfg(not(feature = "cargo-json"))]
/// Shortcut for the [`Cucumber`] type returned by its [`Default`] impl.
pub(crate) type DefaultCucumber<W, I> = Cucumber<
    W,
    parser::Basic,
    I,
    runner::Basic<W>,
    writer::Summarize<writer::Normalize<W, writer::Basic>>,
>;

#[cfg(not(feature = "cargo-json"))]
impl<W, I> Default for DefaultCucumber<W, I>
where
    W: World + Debug,
    I: AsRef<Path>,
{
    fn default() -> Self {
        Self::custom(
            parser::Basic::new(),
            runner::Basic::default(),
            writer::Basic::stdout().summarized(),
        )
    }
}

#[cfg(feature = "cargo-json")]
/// Shortcut for the [`Cucumber`] type returned by its [`Default`] impl.
pub(crate) type DefaultCucumber<W, I> = Cucumber<
    W,
    parser::Basic,
    I,
    runner::Basic<W>,
    writer::Cases<
        writer::Summarize<writer::Normalize<W, writer::Basic>>,
        writer::Normalize<W, writer::CargoJson<W>>,
        fn(
            &parser::Result<Event<event::Cucumber<W>>>,
            &cli::Compose<writer::basic::Cli, writer::cargo_json::Cli>,
        ) -> bool,
    >,
>;

#[cfg(feature = "cargo-json")]
impl<W, I> Default for DefaultCucumber<W, I>
where
    W: World + Debug,
    I: AsRef<Path>,
{
    fn default() -> Self {
        Self::custom(
            parser::Basic::new(),
            runner::Basic::default(),
            writer::Cases::new(
                writer::Basic::stdout().summarized(),
                writer::CargoJson::stdout().normalized(),
                |_, cli| {
                    !cli.right
                        .format
                        .as_ref()
                        .map(|f| f == "json")
                        .unwrap_or_default()
                },
            ),
        )
    }
}

impl<W, I> DefaultCucumber<W, I>
where
    W: World + Debug,
    I: AsRef<Path>,
{
    /// Creates a default [`Cucumber`] executor.
    ///
    /// * [`Parser`] — [`parser::Basic`]
    ///
    /// * [`Runner`] — [`runner::Basic`]
    ///   * [`ScenarioType`] — [`Concurrent`] by default, [`Serial`] if
    ///     `@serial` [tag] is present on a [`Scenario`];
    ///   * Allowed to run up to 64 [`Concurrent`] [`Scenario`]s.
    ///
    /// * [`Writer`] — [`Normalize`] and [`Summarize`] [`writer::Basic`].
    ///
    /// [`Concurrent`]: runner::basic::ScenarioType::Concurrent
    /// [`Normalize`]: writer::Normalize
    /// [`Parser`]: parser::Parser
    /// [`Scenario`]: gherkin::Scenario
    /// [`Serial`]: runner::basic::ScenarioType::Serial
    /// [`ScenarioType`]: runner::basic::ScenarioType
    /// [`Summarize`]: writer::Summarize
    ///
    /// [tag]: https://cucumber.io/docs/cucumber/api/#tags
    #[must_use]
    pub fn new() -> Self {
        Self::default()
    }
}

impl<W, I, R, Wr, Cli> Cucumber<W, parser::Basic, I, R, Wr, Cli>
where
    W: World,
    R: Runner<W>,
    Wr: Writer<W>,
    Cli: clap::Args,
    I: AsRef<Path>,
{
    /// Sets the provided language of [`gherkin`] files.
    ///
    /// # Errors
    ///
    /// If the provided language isn't supported.
    pub fn language(
        mut self,
        name: impl Into<Cow<'static, str>>,
    ) -> Result<Self, parser::basic::UnsupportedLanguageError> {
        self.parser = self.parser.language(name)?;
        Ok(self)
    }
}

impl<W, I, P, Wr, F, B, A, Cli>
    Cucumber<W, P, I, runner::Basic<W, F, B, A>, Wr, Cli>
where
    W: World,
    P: Parser<I>,
    Wr: Writer<W>,
    Cli: clap::Args,
    F: Fn(
            &gherkin::Feature,
            Option<&gherkin::Rule>,
            &gherkin::Scenario,
        ) -> ScenarioType
        + 'static,
    B: for<'a> Fn(
            &'a gherkin::Feature,
            Option<&'a gherkin::Rule>,
            &'a gherkin::Scenario,
            &'a mut W,
        ) -> LocalBoxFuture<'a, ()>
        + 'static,
    A: for<'a> Fn(
            &'a gherkin::Feature,
            Option<&'a gherkin::Rule>,
            &'a gherkin::Scenario,
            Option<&'a mut W>,
        ) -> LocalBoxFuture<'a, ()>
        + 'static,
{
    /// If `max` is [`Some`] number of concurrently executed [`Scenario`]s will
    /// be limited.
    ///
    /// [`Scenario`]: gherkin::Scenario
    #[must_use]
    pub fn max_concurrent_scenarios(
        mut self,
        max: impl Into<Option<usize>>,
    ) -> Self {
        self.runner = self.runner.max_concurrent_scenarios(max);
        self
    }

    /// Function determining whether a [`Scenario`] is [`Concurrent`] or
    /// a [`Serial`] one.
    ///
    /// [`Concurrent`]: ScenarioType::Concurrent
    /// [`Serial`]: ScenarioType::Serial
    /// [`Scenario`]: gherkin::Scenario
    #[must_use]
    pub fn which_scenario<Which>(
        self,
        func: Which,
    ) -> Cucumber<W, P, I, runner::Basic<W, Which, B, A>, Wr, Cli>
    where
        Which: Fn(
                &gherkin::Feature,
                Option<&gherkin::Rule>,
                &gherkin::Scenario,
            ) -> ScenarioType
            + 'static,
    {
        let Self {
            parser,
            runner,
            writer,
            cli,
            ..
        } = self;
        Cucumber {
            parser,
            runner: runner.which_scenario(func),
            writer,
            cli,
            _world: PhantomData,
            _parser_input: PhantomData,
        }
    }

    /// Sets a hook, executed on each [`Scenario`] before running all its
    /// [`Step`]s, including [`Background`] ones.
    ///
    /// [`Background`]: gherkin::Background
    /// [`Scenario`]: gherkin::Scenario
    /// [`Step`]: gherkin::Step
    #[must_use]
    pub fn before<Before>(
        self,
        func: Before,
    ) -> Cucumber<W, P, I, runner::Basic<W, F, Before, A>, Wr, Cli>
    where
        Before: for<'a> Fn(
                &'a gherkin::Feature,
                Option<&'a gherkin::Rule>,
                &'a gherkin::Scenario,
                &'a mut W,
            ) -> LocalBoxFuture<'a, ()>
            + 'static,
    {
        let Self {
            parser,
            runner,
            writer,
            cli,
            ..
        } = self;
        Cucumber {
            parser,
            runner: runner.before(func),
            writer,
            cli,
            _world: PhantomData,
            _parser_input: PhantomData,
        }
    }

    /// Sets a hook, executed on each [`Scenario`] after running all its
    /// [`Step`]s, even after [`Skipped`] of [`Failed`] [`Step`]s.
    ///
    /// Last `World` argument is supplied to the function, in case it was
    /// initialized before by running [`before`] hook or any [`Step`].
    ///
    /// [`before`]: Self::before()
    /// [`Failed`]: event::Step::Failed
    /// [`Scenario`]: gherkin::Scenario
    /// [`Skipped`]: event::Step::Skipped
    /// [`Step`]: gherkin::Step
    #[must_use]
    pub fn after<After>(
        self,
        func: After,
    ) -> Cucumber<W, P, I, runner::Basic<W, F, B, After>, Wr, Cli>
    where
        After: for<'a> Fn(
                &'a gherkin::Feature,
                Option<&'a gherkin::Rule>,
                &'a gherkin::Scenario,
                Option<&'a mut W>,
            ) -> LocalBoxFuture<'a, ()>
            + 'static,
    {
        let Self {
            parser,
            runner,
            writer,
            cli,
            ..
        } = self;
        Cucumber {
            parser,
            runner: runner.after(func),
            writer,
            cli,
            _world: PhantomData,
            _parser_input: PhantomData,
        }
    }

    /// Replaces [`Collection`] of [`Step`]s.
    ///
    /// [`Collection`]: step::Collection
    /// [`Step`]: step::Step
    #[must_use]
    pub fn steps(mut self, steps: step::Collection<W>) -> Self {
        self.runner = self.runner.steps(steps);
        self
    }

    /// Inserts [Given] [`Step`].
    ///
    /// [Given]: https://cucumber.io/docs/gherkin/reference/#given
    #[must_use]
    pub fn given(mut self, regex: Regex, step: Step<W>) -> Self {
        self.runner = self.runner.given(regex, step);
        self
    }

    /// Inserts [When] [`Step`].
    ///
    /// [When]: https://cucumber.io/docs/gherkin/reference/#When
    #[must_use]
    pub fn when(mut self, regex: Regex, step: Step<W>) -> Self {
        self.runner = self.runner.when(regex, step);
        self
    }

    /// Inserts [Then] [`Step`].
    ///
    /// [Then]: https://cucumber.io/docs/gherkin/reference/#then
    #[must_use]
    pub fn then(mut self, regex: Regex, step: Step<W>) -> Self {
        self.runner = self.runner.then(regex, step);
        self
    }
}

impl<W, I, P, R, Wr, Cli> Cucumber<W, P, I, R, Wr, Cli>
where
    W: World,
    P: Parser<I>,
    R: Runner<W>,
    Wr: writer::Failure<W> + writer::Normalized,
    Cli: clap::Args,
{
    /// Runs [`Cucumber`].
    ///
    /// [`Feature`]s sourced from a [`Parser`] are fed to a [`Runner`], which
    /// produces events handled by a [`Writer`].
    ///
    /// # Panics
    ///
    /// If encountered errors while parsing [`Feature`]s or at least one
    /// [`Step`] [`Failed`].
    ///
    /// [`Failed`]: crate::event::Step::Failed
    /// [`Feature`]: gherkin::Feature
    /// [`Step`]: gherkin::Step
    pub async fn run_and_exit(self, input: I) {
        self.filter_run_and_exit(input, |_, _, _| true).await;
    }

    /// Runs [`Cucumber`] with [`Scenario`]s filter.
    ///
    /// [`Feature`]s sourced from a [`Parser`] are fed to a [`Runner`], which
    /// produces events handled by a [`Writer`].
    ///
    /// # Panics
    ///
    /// If encountered errors while parsing [`Feature`]s or at least one
    /// [`Step`] [`Failed`].
    ///
    /// # Example
    ///
    /// Adjust [`Cucumber`] to run only [`Scenario`]s marked with `@cat` tag:
    /// ```rust
    /// # use cucumber::World;
    /// #
    /// # #[derive(Debug, Default, World)]
    /// # struct MyWorld;
    /// #
    /// # #[tokio::main(flavor = "current_thread")]
    /// # async fn main() {
    /// MyWorld::cucumber()
    ///     .filter_run_and_exit("tests/features/readme", |_, _, sc| {
    ///         sc.tags.iter().any(|t| t == "cat")
    ///     })
    ///     .await;
    /// # }
    /// ```
    /// ```gherkin
    /// Feature: Animal feature
    ///
    ///   @cat
    ///   Scenario: If we feed a hungry cat it will no longer be hungry
    ///     Given a hungry cat
    ///     When I feed the cat
    ///     Then the cat is not hungry
    ///
    ///   @dog
    ///   Scenario: If we feed a satiated dog it will not become hungry
    ///     Given a satiated dog
    ///     When I feed the dog
    ///     Then the dog is not hungry
    /// ```
    /// <script
    ///     id="asciicast-0KvTxnfaMRjsvsIKsalS611Ta"
    ///     src="https://asciinema.org/a/0KvTxnfaMRjsvsIKsalS611Ta.js"
    ///     async data-autoplay="true" data-rows="14">
    /// </script>
    ///
    /// [`Failed`]: crate::event::Step::Failed
    /// [`Feature`]: gherkin::Feature
    /// [`Scenario`]: gherkin::Scenario
    /// [`Step`]: crate::Step
    pub async fn filter_run_and_exit<Filter>(self, input: I, filter: Filter)
    where
        Filter: Fn(
                &gherkin::Feature,
                Option<&gherkin::Rule>,
                &gherkin::Scenario,
            ) -> bool
            + 'static,
    {
        let writer = self.filter_run(input, filter).await;
        if writer.execution_has_failed() {
            let mut msg = Vec::with_capacity(3);

            let failed_steps = writer.failed_steps();
            if failed_steps > 0 {
                msg.push(format!(
                    "{failed_steps} step{} failed",
                    (failed_steps > 1).then_some("s").unwrap_or_default(),
                ));
            }

            let parsing_errors = writer.parsing_errors();
            if parsing_errors > 0 {
                msg.push(format!(
                    "{parsing_errors} parsing error{}",
                    (parsing_errors > 1).then_some("s").unwrap_or_default(),
                ));
            }

            let hook_errors = writer.hook_errors();
            if hook_errors > 0 {
                msg.push(format!(
                    "{hook_errors} hook error{}",
                    (hook_errors > 1).then_some("s").unwrap_or_default(),
                ));
            }

            panic!("{}", msg.join(", "));
        }
    }
}<|MERGE_RESOLUTION|>--- conflicted
+++ resolved
@@ -285,13 +285,8 @@
     ///
     /// Output with a regular [`Cucumber::fail_on_skipped()`]:
     /// ```rust,should_panic
-<<<<<<< HEAD
-    /// # use futures::FutureExt as _;
-    /// # use cucumber::World;
-=======
     /// # use cucumber::World;
     /// # use futures::FutureExt as _;
->>>>>>> 820dd994
     /// #
     /// # #[derive(Debug, Default, World)]
     /// # struct MyWorld;
