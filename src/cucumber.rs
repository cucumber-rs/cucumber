// Copyright (c) 2018-2021  Brendan Molloy <brendan@bbqsrc.net>,
//                          Ilya Solovyiov <ilya.solovyiov@gmail.com>,
//                          Kai Ren <tyranron@gmail.com>
//
// Licensed under the Apache License, Version 2.0 <LICENSE-APACHE or
// http://www.apache.org/licenses/LICENSE-2.0> or the MIT license
// <LICENSE-MIT or http://opensource.org/licenses/MIT>, at your
// option. This file may not be copied, modified, or distributed
// except according to those terms.

//! Top-level [Cucumber] executor.
//!
//! [Cucumber]: https://cucumber.io

use std::{
    borrow::Cow,
    fmt::{Debug, Formatter},
    marker::PhantomData,
    mem,
    path::Path,
};

use futures::StreamExt as _;
use regex::Regex;

use crate::{
    event, parser, runner, step, writer, ArbitraryWriter, FailureWriter,
    Parser, Runner, ScenarioType, Step, World, Writer, WriterExt as _,
};

/// Top-level [Cucumber] executor.
///
/// Most of the time you don't need to work with it directly, just use
/// [`WorldInit::run()`] or [`WorldInit::cucumber()`] on your [`World`] deriver
/// to get [Cucumber] up and running.
///
/// Otherwise use [`Cucumber::new()`] to get the default [Cucumber] executor,
/// provide [`Step`]s with [`WorldInit::collection()`] or by hand with
/// [`Cucumber::given()`], [`Cucumber::when()`] and [`Cucumber::then()`].
///
/// In case you want custom [`Parser`], [`Runner`] or [`Writer`] or
/// some other finer control,  use [`Cucumber::custom()`] with
/// [`Cucumber::with_parser()`], [`Cucumber::with_runner()`] and
/// [`Cucumber::with_writer()`] to construct your dream [Cucumber] executor!
///
/// [Cucumber]: https://cucumber.io
/// [`WorldInit::collection()`]: crate::WorldInit::collection()
/// [`WorldInit::cucumber()`]: crate::WorldInit::cucumber()
/// [`WorldInit::run()`]: crate::WorldInit::run()
pub struct Cucumber<W, P, I, R, Wr> {
    parser: P,
    runner: R,
    writer: Wr,
    _world: PhantomData<W>,
    _parser_input: PhantomData<I>,
}

impl<W> Cucumber<W, (), (), (), ()> {
    /// Creates an empty [`Cucumber`] executor.
    ///
    /// Use [`Cucumber::with_parser()`], [`Cucumber::with_runner()`] and
    /// [`Cucumber::with_writer()`] to be able to [`Cucumber::run()`] it.
    #[must_use]
    pub fn custom() -> Self {
        Self {
            parser: (),
            runner: (),
            writer: (),
            _world: PhantomData,
            _parser_input: PhantomData,
        }
    }
}

impl<W, P, I, R, Wr> Cucumber<W, P, I, R, Wr> {
    /// Replaces [`Parser`].
    #[must_use]
    pub fn with_parser<NewP, NewI>(
        self,
        parser: NewP,
    ) -> Cucumber<W, NewP, NewI, R, Wr>
    where
        NewP: Parser<NewI>,
    {
        let Self { runner, writer, .. } = self;
        Cucumber {
            parser,
            runner,
            writer,
            _world: PhantomData,
            _parser_input: PhantomData,
        }
    }

    /// Replaces [`Runner`].
    #[must_use]
    pub fn with_runner<NewR>(self, runner: NewR) -> Cucumber<W, P, I, NewR, Wr>
    where
        NewR: Runner<W>,
    {
        let Self { parser, writer, .. } = self;
        Cucumber {
            parser,
            runner,
            writer,
            _world: PhantomData,
            _parser_input: PhantomData,
        }
    }

    /// Replaces [`Writer`].
    #[must_use]
    pub fn with_writer<NewWr>(
        self,
        writer: NewWr,
    ) -> Cucumber<W, P, I, R, NewWr>
    where
        NewWr: Writer<W>,
    {
        let Self { parser, runner, .. } = self;
        Cucumber {
            parser,
            runner,
            writer,
            _world: PhantomData,
            _parser_input: PhantomData,
        }
    }
}

impl<W, P, I, R, Wr> Cucumber<W, P, I, R, Wr>
where
    W: World,
    Wr: Writer<W>,
{
    /// Consider [`Skipped`] steps as [`Failed`] if their [`Scenario`] isn't
    /// marked with `@allow_skipped` tag.
    ///
    /// It's useful option for ensuring that all the steps were covered.
    ///
    /// # Example
    ///
    /// Output with a regular [`Cucumber::run()`]:
    /// <script
    ///     id="asciicast-hMyH3IYbHRFXT1yf84tXDNl2r"
    ///     src="https://asciinema.org/a/hMyH3IYbHRFXT1yf84tXDNl2r.js"
<<<<<<< HEAD
    ///     async data-autoplay="true" data-rows="16">
=======
    ///     async data-autoplay="true" data-rows="17">
>>>>>>> 9e4f24a8
    /// </script>
    ///
    /// To fail all the [`Skipped`] steps setup [`Cucumber`] like this:
    /// ```rust,should_panic
    /// # use std::convert::Infallible;
    /// #
    /// # use async_trait::async_trait;
    /// # use cucumber::WorldInit;
    /// # use futures::FutureExt as _;
    /// #
    /// # #[derive(Debug, WorldInit)]
    /// # struct MyWorld;
    /// #
    /// # #[async_trait(?Send)]
    /// # impl cucumber::World for MyWorld {
    /// #     type Error = Infallible;
    /// #
    /// #     async fn new() -> Result<Self, Self::Error> {
    /// #         Ok(Self)
    /// #     }
    /// # }
    /// #
    /// # let fut = async {
    /// MyWorld::cucumber()
    ///     .fail_on_skipped()
    ///     .run_and_exit("tests/features/readme")
    ///     .await;
    /// # };
    /// #
    /// # futures::executor::block_on(fut);
    /// ```
    /// <script
    ///     id="asciicast-UsaG9kMnn40nW8y4vcmXOE2tT"
    ///     src="https://asciinema.org/a/UsaG9kMnn40nW8y4vcmXOE2tT.js"
    ///     async data-autoplay="true" data-rows="21">
    /// </script>
    ///
    /// To intentionally suppress some [`Skipped`] steps failing, use the
    /// `@allow_skipped` tag:
    /// ```gherkin
    /// Feature: Animal feature
    ///
    ///   Scenario: If we feed a hungry cat it will no longer be hungry
    ///     Given a hungry cat
    ///     When I feed the cat
    ///     Then the cat is not hungry
    ///
    ///   @allow_skipped
    ///   Scenario: If we feed a satiated dog it will not become hungry
    ///     Given a satiated dog
    ///     When I feed the dog
    ///     Then the dog is not hungry
    /// ```
    ///
    /// [`Failed`]: crate::event::Step::Failed
    /// [`Scenario`]: gherkin::Scenario
    /// [`Skipped`]: crate::event::Step::Skipped
    #[must_use]
    pub fn fail_on_skipped(
        self,
    ) -> Cucumber<W, P, I, R, writer::FailOnSkipped<Wr>> {
        Cucumber {
            parser: self.parser,
            runner: self.runner,
            writer: self.writer.fail_on_skipped(),
            _world: PhantomData,
            _parser_input: PhantomData,
        }
    }

    /// Consider [`Skipped`] steps as [`Failed`] if the given `filter` predicate
    /// returns `true`.
    ///
    /// # Example
    ///
    /// Output with a regular [`Cucumber::run()`]:
    /// <script
    ///     id="asciicast-hMyH3IYbHRFXT1yf84tXDNl2r"
    ///     src="https://asciinema.org/a/hMyH3IYbHRFXT1yf84tXDNl2r.js"
<<<<<<< HEAD
    ///     async data-autoplay="true" data-rows="16">
=======
    ///     async data-autoplay="true" data-rows="17">
>>>>>>> 9e4f24a8
    /// </script>
    ///
    /// Adjust [`Cucumber`] to fail on all [`Skipped`] steps, but the ones
    /// marked with `@dog` tag:
    /// ```rust,should_panic
    /// # use std::convert::Infallible;
    /// #
    /// # use async_trait::async_trait;
    /// # use futures::FutureExt as _;
    /// # use cucumber::WorldInit;
    /// #
    /// # #[derive(Debug, WorldInit)]
    /// # struct MyWorld;
    /// #
    /// # #[async_trait(?Send)]
    /// # impl cucumber::World for MyWorld {
    /// #     type Error = Infallible;
    /// #
    /// #     async fn new() -> Result<Self, Self::Error> {
    /// #         Ok(Self)
    /// #     }
    /// # }
    /// #
    /// # let fut = async {
    /// MyWorld::cucumber()
    ///     .fail_on_skipped_with(|_, _, s| !s.tags.iter().any(|t| t == "dog"))
    ///     .run_and_exit("tests/features/readme")
    ///     .await;
    /// # };
    /// #
    /// # futures::executor::block_on(fut);
    /// ```
    /// ```gherkin
    /// Feature: Animal feature
    ///
    ///   Scenario: If we feed a hungry cat it will no longer be hungry
    ///     Given a hungry cat
    ///     When I feed the cat
    ///     Then the cat is not hungry
    ///
    ///   Scenario: If we feed a satiated dog it will not become hungry
    ///     Given a satiated dog
    ///     When I feed the dog
    ///     Then the dog is not hungry
    /// ```
    /// <script
    ///     id="asciicast-UsaG9kMnn40nW8y4vcmXOE2tT"
    ///     src="https://asciinema.org/a/UsaG9kMnn40nW8y4vcmXOE2tT.js"
    ///     async data-autoplay="true" data-rows="21">
    /// </script>
    ///
    /// And to avoid failing, use the `@dog` tag:
    /// ```gherkin
    /// Feature: Animal feature
    ///
    ///   Scenario: If we feed a hungry cat it will no longer be hungry
    ///     Given a hungry cat
    ///     When I feed the cat
    ///     Then the cat is not hungry
    ///
    ///   @dog
    ///   Scenario: If we feed a satiated dog it will not become hungry
    ///     Given a satiated dog
    ///     When I feed the dog
    ///     Then the dog is not hungry
    /// ```
    ///
    /// [`Failed`]: crate::event::Step::Failed
    /// [`Scenario`]: gherkin::Scenario
    /// [`Skipped`]: crate::event::Step::Skipped
    #[must_use]
    pub fn fail_on_skipped_with<Filter>(
        self,
        filter: Filter,
    ) -> Cucumber<W, P, I, R, writer::FailOnSkipped<Wr, Filter>>
    where
        Filter: Fn(
            &gherkin::Feature,
            Option<&gherkin::Rule>,
            &gherkin::Scenario,
        ) -> bool,
    {
        Cucumber {
            parser: self.parser,
            runner: self.runner,
            writer: self.writer.fail_on_skipped_with(filter),
            _world: PhantomData,
            _parser_input: PhantomData,
        }
    }

    /// Re-outputs [`Skipped`] steps for easier navigation.
    ///
    /// # Example
    ///
    /// Output with a regular [`Cucumber::run()`]:
    /// <script
    ///     id="asciicast-hMyH3IYbHRFXT1yf84tXDNl2r"
    ///     src="https://asciinema.org/a/hMyH3IYbHRFXT1yf84tXDNl2r.js"
    ///     async data-autoplay="true" data-rows="17">
    /// </script>
    ///
    /// Adjust [`Cucumber`] to re-output all [`Skipped`] steps at the end:
    /// ```rust
    /// # use std::convert::Infallible;
    /// #
    /// # use async_trait::async_trait;
    /// # use futures::FutureExt as _;
    /// # use cucumber::WorldInit;
    /// #
    /// # #[derive(Debug, WorldInit)]
    /// # struct MyWorld;
    /// #
    /// # #[async_trait(?Send)]
    /// # impl cucumber::World for MyWorld {
    /// #     type Error = Infallible;
    /// #
    /// #     async fn new() -> Result<Self, Self::Error> {
    /// #         Ok(Self)
    /// #     }
    /// # }
    /// #
    /// # let fut = async {
    /// MyWorld::cucumber()
    ///     .repeat_skipped()
    ///     .run_and_exit("tests/features/readme")
    ///     .await;
    /// # };
    /// #
    /// # futures::executor::block_on(fut);
    /// ```
    /// <script
    ///     id="asciicast-BD1mPjYGELD6oWNKW8lTlyvDR"
    ///     src="https://asciinema.org/a/BD1mPjYGELD6oWNKW8lTlyvDR.js"
    ///     async data-autoplay="true" data-rows="19">
    /// </script>
    ///
    /// [`Scenario`]: gherkin::Scenario
    /// [`Skipped`]: crate::event::Step::Skipped
    #[must_use]
    pub fn repeat_skipped(self) -> Cucumber<W, P, I, R, writer::Repeat<W, Wr>> {
        Cucumber {
            parser: self.parser,
            runner: self.runner,
            writer: self.writer.repeat_skipped(),
            _world: PhantomData,
            _parser_input: PhantomData,
        }
    }

    /// Re-outputs [`Failed`] steps for easier navigation.
    ///
    /// # Example
    ///
    /// Output with a regular [`Cucumber::fail_on_skipped()`]:
    /// ```rust,should_panic
    /// # use std::convert::Infallible;
    /// #
    /// # use async_trait::async_trait;
    /// # use futures::FutureExt as _;
    /// # use cucumber::WorldInit;
    /// #
    /// # #[derive(Debug, WorldInit)]
    /// # struct MyWorld;
    /// #
    /// # #[async_trait(?Send)]
    /// # impl cucumber::World for MyWorld {
    /// #     type Error = Infallible;
    /// #
    /// #     async fn new() -> Result<Self, Self::Error> {
    /// #         Ok(Self)
    /// #     }
    /// # }
    /// #
    /// # let fut = async {
    /// MyWorld::cucumber()
    ///     .fail_on_skipped()
    ///     .run_and_exit("tests/features/readme")
    ///     .await;
    /// # };
    /// #
    /// # futures::executor::block_on(fut);
    /// ```
    /// <script
    ///     id="asciicast-mDDqxWHzUaK19P0L2R2g4XRp2"
    ///     src="https://asciinema.org/a/mDDqxWHzUaK19P0L2R2g4XRp2.js"
    ///     async data-autoplay="true" data-rows="21">
    /// </script>
    ///
    /// Adjust [`Cucumber`] to re-output all [`Failed`] steps at the end:
    /// ```rust,should_panic
    /// # use std::convert::Infallible;
    /// #
    /// # use async_trait::async_trait;
    /// # use futures::FutureExt as _;
    /// # use cucumber::WorldInit;
    /// #
    /// # #[derive(Debug, WorldInit)]
    /// # struct MyWorld;
    /// #
    /// # #[async_trait(?Send)]
    /// # impl cucumber::World for MyWorld {
    /// #     type Error = Infallible;
    /// #
    /// #     async fn new() -> Result<Self, Self::Error> {
    /// #         Ok(Self)
    /// #     }
    /// # }
    /// #
    /// # let fut = async {
    /// MyWorld::cucumber()
    ///     .repeat_failed()
    ///     .fail_on_skipped()
    ///     .run_and_exit("tests/features/readme")
    ///     .await;
    /// # };
    /// #
    /// # futures::executor::block_on(fut);
    /// ```
    /// <script
    ///     id="asciicast-qKp8Hevrb6732mMUT7VduvxJc"
    ///     src="https://asciinema.org/a/qKp8Hevrb6732mMUT7VduvxJc.js"
    ///     async data-autoplay="true" data-rows="24">
    /// </script>
    ///
    /// > ⚠️ __WARNING__: [`Cucumber::repeat_failed()`] should be called before
    ///                   [`Cucumber::fail_on_skipped()`], as events pass from
    ///                   outer [`Writer`]s to inner ones. So we need to
    ///                   transform [`Skipped`] to [`Failed`] first, and only
    ///                   then [`Repeat`] them.
    ///
    /// [`Failed`]: crate::event::Step::Failed
    /// [`Repeat`]: writer::Repeat
    /// [`Scenario`]: gherkin::Scenario
    /// [`Skipped`]: crate::event::Step::Skipped
    #[must_use]
    pub fn repeat_failed(self) -> Cucumber<W, P, I, R, writer::Repeat<W, Wr>> {
        Cucumber {
            parser: self.parser,
            runner: self.runner,
            writer: self.writer.repeat_failed(),
            _world: PhantomData,
            _parser_input: PhantomData,
        }
    }

    /// Re-output steps by the given `filter` predicate.
    ///
    /// # Example
    ///
    /// Output with a regular [`Cucumber::fail_on_skipped()`]:
    /// ```rust,should_panic
    /// # use std::convert::Infallible;
    /// #
    /// # use async_trait::async_trait;
    /// # use futures::FutureExt as _;
    /// # use cucumber::WorldInit;
    /// #
    /// # #[derive(Debug, WorldInit)]
    /// # struct MyWorld;
    /// #
    /// # #[async_trait(?Send)]
    /// # impl cucumber::World for MyWorld {
    /// #     type Error = Infallible;
    /// #
    /// #     async fn new() -> Result<Self, Self::Error> {
    /// #         Ok(Self)
    /// #     }
    /// # }
    /// #
    /// # let fut = async {
    /// MyWorld::cucumber()
    ///     .fail_on_skipped()
    ///     .run_and_exit("tests/features/readme")
    ///     .await;
    /// # };
    /// #
    /// # futures::executor::block_on(fut);
    /// ```
    /// <script
    ///     id="asciicast-mDDqxWHzUaK19P0L2R2g4XRp2"
    ///     src="https://asciinema.org/a/mDDqxWHzUaK19P0L2R2g4XRp2.js"
    ///     async data-autoplay="true" data-rows="21">
    /// </script>
    ///
    /// Adjust [`Cucumber`] to re-output all [`Failed`] steps ta the end by
    /// providing a custom `filter` predicate:
    /// ```rust,should_panic
    /// # use std::convert::Infallible;
    /// #
    /// # use async_trait::async_trait;
    /// # use futures::FutureExt as _;
    /// # use cucumber::WorldInit;
    /// #
    /// # #[derive(Debug, WorldInit)]
    /// # struct MyWorld;
    /// #
    /// # #[async_trait(?Send)]
    /// # impl cucumber::World for MyWorld {
    /// #     type Error = Infallible;
    /// #
    /// #     async fn new() -> Result<Self, Self::Error> {
    /// #         Ok(Self)
    /// #     }
    /// # }
    /// #
    /// # let fut = async {
    /// MyWorld::cucumber()
    ///     .repeat_if(|ev| {
    ///         use cucumber::event::{Cucumber, Feature, Rule, Scenario, Step};
    ///
    ///         matches!(
    ///             ev,
    ///             Ok(Cucumber::Feature(
    ///                 _,
    ///                 Feature::Rule(
    ///                     _,
    ///                     Rule::Scenario(
    ///                         _,
    ///                         Scenario::Step(_, Step::Failed(..))
    ///                             | Scenario::Background(_, Step::Failed(..))
    ///                     )
    ///                 ) | Feature::Scenario(
    ///                     _,
    ///                     Scenario::Step(_, Step::Failed(..))
    ///                         | Scenario::Background(_, Step::Failed(..))
    ///                 )
    ///             )) | Err(_)
    ///         )
    ///     })
    ///     .fail_on_skipped()
    ///     .run_and_exit("tests/features/readme")
    ///     .await;
    /// # };
    /// #
    /// # futures::executor::block_on(fut);
    /// ```
    /// <script
    ///     id="asciicast-qKp8Hevrb6732mMUT7VduvxJc"
    ///     src="https://asciinema.org/a/qKp8Hevrb6732mMUT7VduvxJc.js"
    ///     async data-autoplay="true" data-rows="24">
    /// </script>
    ///
    /// > ⚠️ __WARNING__: [`Cucumber::repeat_if()`] should be called before
    ///                   [`Cucumber::fail_on_skipped()`], as events pass from
    ///                   outer [`Writer`]s to inner ones. So we need to
    ///                   transform [`Skipped`] to [`Failed`] first, and only
    ///                   then [`Repeat`] them.
    ///
    /// [`Failed`]: crate::event::Step::Failed
    /// [`Repeat`]: writer::Repeat
    /// [`Scenario`]: gherkin::Scenario
    /// [`Skipped`]: crate::event::Step::Skipped
    #[must_use]
    pub fn repeat_if<F>(
        self,
        filter: F,
    ) -> Cucumber<W, P, I, R, writer::Repeat<W, Wr, F>>
    where
        F: Fn(&parser::Result<event::Cucumber<W>>) -> bool,
    {
        Cucumber {
            parser: self.parser,
            runner: self.runner,
            writer: self.writer.repeat_if(filter),
            _world: PhantomData,
            _parser_input: PhantomData,
        }
    }
}

impl<W, P, I, R, Wr> Cucumber<W, P, I, R, Wr>
where
    W: World,
    P: Parser<I>,
    R: Runner<W>,
    Wr: Writer<W>,
{
    /// Runs [`Cucumber`].
    ///
    /// [`Feature`]s sourced from a [`Parser`] are fed to a [`Runner`], which
    /// produces events handled by a [`Writer`].
    ///
    /// [`Feature`]: gherkin::Feature
    pub async fn run(self, input: I) -> Wr {
        let Cucumber {
            parser,
            runner,
            mut writer,
            ..
        } = self;

        let events_stream = runner.run(parser.parse(input));
        futures::pin_mut!(events_stream);
        while let Some(ev) = events_stream.next().await {
            writer.handle_event(ev).await;
        }
        writer
    }

    /// Runs [`Cucumber`] with [`Scenario`]s filter.
    ///
    /// [`Feature`]s sourced from a [`Parser`] are fed to a [`Runner`], which
    /// produces events handled by a [`Writer`].
    ///
    /// # Example
    ///
    /// Adjust [`Cucumber`] to run only [`Scenario`]s marked with `@cat` tag:
    /// ```rust
    /// # use std::convert::Infallible;
    /// #
    /// # use async_trait::async_trait;
    /// # use cucumber::WorldInit;
    /// #
    /// # #[derive(Debug, WorldInit)]
    /// # struct MyWorld;
    /// #
    /// # #[async_trait(?Send)]
    /// # impl cucumber::World for MyWorld {
    /// #     type Error = Infallible;
    /// #
    /// #     async fn new() -> Result<Self, Self::Error> {
    /// #         Ok(Self)
    /// #     }
    /// # }
    /// #
    /// # let fut = async {
    /// MyWorld::cucumber()
    ///     .filter_run("tests/features/readme", |_, _, sc| {
    ///         sc.tags.iter().any(|t| t == "cat")
    ///     })
    ///     .await;
    /// # };
    /// #
    /// # futures::executor::block_on(fut);
    /// ```
    /// ```gherkin
    /// Feature: Animal feature
    ///
    ///   @cat
    ///   Scenario: If we feed a hungry cat it will no longer be hungry
    ///     Given a hungry cat
    ///     When I feed the cat
    ///     Then the cat is not hungry
    ///
    ///   @dog
    ///   Scenario: If we feed a satiated dog it will not become hungry
    ///     Given a satiated dog
    ///     When I feed the dog
    ///     Then the dog is not hungry
    /// ```
    /// <script
    ///     id="asciicast-WbP3PIQR5M7Iznd7uLnjg2ytr"
    ///     src="https://asciinema.org/a/WbP3PIQR5M7Iznd7uLnjg2ytr.js"
    ///     async data-autoplay="true" data-rows="14">
    /// </script>
    ///
    /// [`Feature`]: gherkin::Feature
    /// [`Scenario`]: gherkin::Scenario
    pub async fn filter_run<F>(self, input: I, filter: F) -> Wr
    where
        F: Fn(
                &gherkin::Feature,
                Option<&gherkin::Rule>,
                &gherkin::Scenario,
            ) -> bool
            + 'static,
    {
        let Cucumber {
            parser,
            runner,
            mut writer,
            ..
        } = self;

        let features = parser.parse(input);

        let filtered = features.map(move |feature| {
            let mut feature = feature?;
            let scenarios = mem::take(&mut feature.scenarios);
            feature.scenarios = scenarios
                .into_iter()
                .filter(|s| filter(&feature, None, s))
                .collect();

            let mut rules = mem::take(&mut feature.rules);
            for r in &mut rules {
                let scenarios = mem::take(&mut r.scenarios);
                r.scenarios = scenarios
                    .into_iter()
                    .filter(|s| filter(&feature, Some(r), s))
                    .collect();
            }
            feature.rules = rules;

            Ok(feature)
        });

        let events_stream = runner.run(filtered);
        futures::pin_mut!(events_stream);
        while let Some(ev) = events_stream.next().await {
            writer.handle_event(ev).await;
        }
        writer
    }
}

impl<W, P, I, R, Wr> Debug for Cucumber<W, P, I, R, Wr>
where
    P: Debug,
    R: Debug,
    Wr: Debug,
{
    fn fmt(&self, f: &mut Formatter<'_>) -> std::fmt::Result {
        f.debug_struct("Cucumber")
            .field("parser", &self.parser)
            .field("runner", &self.runner)
            .field("writer", &self.writer)
            .finish()
    }
}

/// Shortcut for the [`Cucumber`] type returned by its [`Default`] impl.
pub(crate) type DefaultCucumber<W, I> = Cucumber<
    W,
    parser::Basic,
    I,
    runner::Basic<W>,
    writer::Summarized<writer::Normalized<W, writer::Basic>>,
>;

impl<W, I> Default for DefaultCucumber<W, I>
where
    W: World + Debug,
    I: AsRef<Path>,
{
    fn default() -> Self {
        let which: runner::basic::WhichScenarioFn = |_, _, scenario| {
            scenario
                .tags
                .iter()
                .any(|tag| tag == "serial")
                .then(|| ScenarioType::Serial)
                .unwrap_or(ScenarioType::Concurrent)
        };

        Cucumber::custom()
            .with_parser(parser::Basic::new())
            .with_runner(
                runner::Basic::custom()
                    .which_scenario(which)
                    .max_concurrent_scenarios(64),
            )
            .with_writer(writer::Basic::new().normalized().summarized())
    }
}

impl<W, I> DefaultCucumber<W, I>
where
    W: World + Debug,
    I: AsRef<Path>,
{
    /// Creates a default [`Cucumber`] executor.
    ///
    /// * [`Parser`] — [`parser::Basic`]
    ///
    /// * [`Runner`] — [`runner::Basic`]
    ///   * [`ScenarioType`] — [`Concurrent`] by default, [`Serial`] if
    ///     `@serial` [tag] is present on a [`Scenario`];
    ///   * Allowed to run up to 64 [`Concurrent`] [`Scenario`]s.
    ///
    /// * [`Writer`] — [`Normalized`] and [`Summarized`] [`writer::Basic`].
    ///
    /// [`Concurrent`]: runner::basic::ScenarioType::Concurrent
    /// [`Normalized`]: writer::Normalized
    /// [`Parser`]: parser::Parser
    /// [`Scenario`]: gherkin::Scenario
    /// [`Serial`]: runner::basic::ScenarioType::Serial
    /// [`ScenarioType`]: runner::basic::ScenarioType
    /// [`Summarized`]: writer::Summarized
    ///
    /// [tag]: https://cucumber.io/docs/cucumber/api/#tags
    #[must_use]
    pub fn new() -> Self {
        Cucumber::default()
    }
}

impl<W, I, R, Wr> Cucumber<W, parser::Basic, I, R, Wr> {
    /// Sets the provided language of [`gherkin`] files.
    ///
    /// # Errors
    ///
    /// If the provided language isn't supported.
    pub fn language(
        mut self,
        name: impl Into<Cow<'static, str>>,
    ) -> Result<Self, parser::basic::UnsupportedLanguageError> {
        self.parser = self.parser.language(name)?;
        Ok(self)
    }
}

impl<W, I, P, Wr, F> Cucumber<W, P, I, runner::Basic<W, F>, Wr> {
    /// If `max` is [`Some`] number of concurrently executed [`Scenario`]s will
    /// be limited.
    ///
    /// [`Scenario`]: gherkin::Scenario
    #[must_use]
    pub fn max_concurrent_scenarios(
        mut self,
        max: impl Into<Option<usize>>,
    ) -> Self {
        self.runner = self.runner.max_concurrent_scenarios(max);
        self
    }

    /// Function determining whether a [`Scenario`] is [`Concurrent`] or
    /// a [`Serial`] one.
    ///
    /// [`Concurrent`]: ScenarioType::Concurrent
    /// [`Serial`]: ScenarioType::Serial
    /// [`Scenario`]: gherkin::Scenario
    #[must_use]
    pub fn which_scenario<Which>(
        self,
        func: Which,
    ) -> Cucumber<W, P, I, runner::Basic<W, Which>, Wr>
    where
        Which: Fn(
                &gherkin::Feature,
                Option<&gherkin::Rule>,
                &gherkin::Scenario,
            ) -> ScenarioType
            + 'static,
    {
        let Self {
            parser,
            runner,
            writer,
            ..
        } = self;
        Cucumber {
            parser,
            runner: runner.which_scenario(func),
            writer,
            _world: PhantomData,
            _parser_input: PhantomData,
        }
    }

    /// Replaces [`Collection`] of [`Step`]s.
    ///
    /// [`Collection`]: step::Collection
    /// [`Step`]: step::Step
    #[must_use]
    pub fn steps(mut self, steps: step::Collection<W>) -> Self {
        self.runner = self.runner.steps(steps);
        self
    }

    /// Inserts [Given] [`Step`].
    ///
    /// [Given]: https://cucumber.io/docs/gherkin/reference/#given
    #[must_use]
    pub fn given(mut self, regex: Regex, step: Step<W>) -> Self {
        self.runner = self.runner.given(regex, step);
        self
    }

    /// Inserts [When] [`Step`].
    ///
    /// [When]: https://cucumber.io/docs/gherkin/reference/#When
    #[must_use]
    pub fn when(mut self, regex: Regex, step: Step<W>) -> Self {
        self.runner = self.runner.when(regex, step);
        self
    }

    /// Inserts [Then] [`Step`].
    ///
    /// [Then]: https://cucumber.io/docs/gherkin/reference/#then
    #[must_use]
    pub fn then(mut self, regex: Regex, step: Step<W>) -> Self {
        self.runner = self.runner.then(regex, step);
        self
    }
}

impl<W, I, P, R, Wr> Cucumber<W, P, I, R, Wr>
where
    W: World,
    P: Parser<I>,
    R: Runner<W>,
    Wr: for<'val> ArbitraryWriter<'val, W, String> + FailureWriter<W>,
{
    /// Runs [`Cucumber`].
    ///
    /// [`Feature`]s sourced from a [`Parser`] are fed to a [`Runner`], which
    /// produces events handled by a [`Writer`].
    ///
    /// # Panics
    ///
    /// If encountered errors while parsing [`Feature`]s or at least one
    /// [`Step`] [`Failed`].
    ///
    /// [`Failed`]: crate::event::Step::Failed
    /// [`Feature`]: gherkin::Feature
    /// [`Step`]: gherkin::Step
    pub async fn run_and_exit(self, input: I) {
        self.filter_run_and_exit(input, |_, _, _| true).await;
    }

    /// Runs [`Cucumber`] with [`Scenario`]s filter.
    ///
    /// [`Feature`]s sourced from a [`Parser`] are fed to a [`Runner`], which
    /// produces events handled by a [`Writer`].
    ///
    /// # Panics
    ///
    /// If encountered errors while parsing [`Feature`]s or at least one
    /// [`Step`] [`Failed`].
    ///
    /// # Example
    ///
    /// Adjust [`Cucumber`] to run only [`Scenario`]s marked with `@cat` tag:
    /// ```rust
    /// # use std::convert::Infallible;
    /// #
    /// # use async_trait::async_trait;
    /// # use cucumber::WorldInit;
    /// #
    /// # #[derive(Debug, WorldInit)]
    /// # struct MyWorld;
    /// #
    /// # #[async_trait(?Send)]
    /// # impl cucumber::World for MyWorld {
    /// #     type Error = Infallible;
    /// #
    /// #     async fn new() -> Result<Self, Self::Error> {
    /// #         Ok(Self)
    /// #     }
    /// # }
    /// #
    /// # let fut = async {
    /// MyWorld::cucumber()
    ///     .filter_run_and_exit("tests/features/readme", |_, _, sc| {
    ///         sc.tags.iter().any(|t| t == "cat")
    ///     })
    ///     .await;
    /// # };
    /// #
    /// # futures::executor::block_on(fut);
    /// ```
    /// ```gherkin
    /// Feature: Animal feature
    ///
    ///   @cat
    ///   Scenario: If we feed a hungry cat it will no longer be hungry
    ///     Given a hungry cat
    ///     When I feed the cat
    ///     Then the cat is not hungry
    ///
    ///   @dog
    ///   Scenario: If we feed a satiated dog it will not become hungry
    ///     Given a satiated dog
    ///     When I feed the dog
    ///     Then the dog is not hungry
    /// ```
    /// <script
    ///     id="asciicast-WbP3PIQR5M7Iznd7uLnjg2ytr"
    ///     src="https://asciinema.org/a/WbP3PIQR5M7Iznd7uLnjg2ytr.js"
    ///     async data-autoplay="true" data-rows="14">
    /// </script>
    ///
    /// [`Failed`]: crate::event::Step::Failed
    /// [`Feature`]: gherkin::Feature
    /// [`Scenario`]: gherkin::Scenario
    /// [`Step`]: crate::Step
    pub async fn filter_run_and_exit<Filter>(self, input: I, filter: Filter)
    where
        Filter: Fn(
                &gherkin::Feature,
                Option<&gherkin::Rule>,
                &gherkin::Scenario,
            ) -> bool
            + 'static,
    {
        let writer = self.filter_run(input, filter).await;
        if writer.execution_has_failed() {
            let failed_steps = writer.failed_steps();
            let parsing_errors = writer.parsing_errors();
            panic!(
                "{} step{} failed, {} parsing error{}",
                failed_steps,
                (failed_steps != 1).then(|| "s").unwrap_or_default(),
                parsing_errors,
                (parsing_errors != 1).then(|| "s").unwrap_or_default(),
            );
        }
    }
}<|MERGE_RESOLUTION|>--- conflicted
+++ resolved
@@ -144,11 +144,7 @@
     /// <script
     ///     id="asciicast-hMyH3IYbHRFXT1yf84tXDNl2r"
     ///     src="https://asciinema.org/a/hMyH3IYbHRFXT1yf84tXDNl2r.js"
-<<<<<<< HEAD
-    ///     async data-autoplay="true" data-rows="16">
-=======
     ///     async data-autoplay="true" data-rows="17">
->>>>>>> 9e4f24a8
     /// </script>
     ///
     /// To fail all the [`Skipped`] steps setup [`Cucumber`] like this:
@@ -228,11 +224,7 @@
     /// <script
     ///     id="asciicast-hMyH3IYbHRFXT1yf84tXDNl2r"
     ///     src="https://asciinema.org/a/hMyH3IYbHRFXT1yf84tXDNl2r.js"
-<<<<<<< HEAD
-    ///     async data-autoplay="true" data-rows="16">
-=======
     ///     async data-autoplay="true" data-rows="17">
->>>>>>> 9e4f24a8
     /// </script>
     ///
     /// Adjust [`Cucumber`] to fail on all [`Skipped`] steps, but the ones
