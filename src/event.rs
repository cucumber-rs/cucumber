--- conflicted
+++ resolved
@@ -21,8 +21,6 @@
 
 use std::{any::Any, sync::Arc};
 
-use regex::CaptureLocations;
-
 /// Alias for a [`catch_unwind()`] error.
 ///
 /// [`catch_unwind()`]: std::panic::catch_unwind()
@@ -203,12 +201,12 @@
     /// [`Step`] passed.
     ///
     /// [`Step`]: gherkin::Step
-    Passed(CaptureLocations),
+    Passed(regex::CaptureLocations),
 
     /// [`Step`] failed.
     ///
     /// [`Step`]: gherkin::Step
-    Failed(Option<CaptureLocations>, Option<Arc<World>>, Info),
+    Failed(Option<regex::CaptureLocations>, Option<Arc<World>>, Info),
 }
 
 // Manual implementation is required to omit the redundant `World: Clone` trait
@@ -216,19 +214,12 @@
 impl<World> Clone for Step<World> {
     fn clone(&self) -> Self {
         match self {
-<<<<<<< HEAD
-            Step::Started => Step::Started,
-            Step::Skipped => Step::Skipped,
-            Step::Passed(cap) => Step::Passed(cap.clone()),
-            Step::Failed(cap, w, info) => {
-                Step::Failed(cap.clone(), w.clone(), info.clone())
+            Self::Started => Self::Started,
+            Self::Skipped => Self::Skipped,
+            Self::Passed(loc) => Self::Passed(loc.clone()),
+            Self::Failed(loc, w, info) => {
+                Self::Failed(loc.clone(), w.clone(), info.clone())
             }
-=======
-            Self::Started => Self::Started,
-            Self::Skipped => Self::Skipped,
-            Self::Passed => Self::Passed,
-            Self::Failed(w, info) => Self::Failed(w.clone(), info.clone()),
->>>>>>> 8c937c6e
         }
     }
 }
@@ -296,7 +287,7 @@
     #[must_use]
     pub fn step_passed(
         step: Arc<gherkin::Step>,
-        capture: CaptureLocations,
+        capture: regex::CaptureLocations,
     ) -> Self {
         Self::Step(step, Step::Passed(capture))
     }
@@ -308,7 +299,7 @@
     #[must_use]
     pub fn background_step_passed(
         step: Arc<gherkin::Step>,
-        capture: CaptureLocations,
+        capture: regex::CaptureLocations,
     ) -> Self {
         Self::Background(step, Step::Passed(capture))
     }
@@ -335,7 +326,7 @@
     #[must_use]
     pub fn step_failed(
         step: Arc<gherkin::Step>,
-        capture: Option<CaptureLocations>,
+        capture: Option<regex::CaptureLocations>,
         world: Option<Arc<World>>,
         info: Info,
     ) -> Self {
@@ -349,7 +340,7 @@
     #[must_use]
     pub fn background_step_failed(
         step: Arc<gherkin::Step>,
-        capture: Option<CaptureLocations>,
+        capture: Option<regex::CaptureLocations>,
         world: Option<Arc<World>>,
         info: Info,
     ) -> Self {
