--- conflicted
+++ resolved
@@ -41,16 +41,6 @@
     Finished,
 }
 
-<<<<<<< HEAD
-impl<World> Clone for Cucumber<World> {
-    fn clone(&self) -> Self {
-        match self {
-            Cucumber::Started => Cucumber::Started,
-            Cucumber::Feature(f, ev) => {
-                Cucumber::Feature(f.clone(), ev.clone())
-            }
-            Cucumber::Finished => Cucumber::Finished,
-=======
 // Manual implementation is required to omit the redundant `World: Clone` trait
 // bound imposed by `#[derive(Clone)]`.
 impl<World> Clone for Cucumber<World> {
@@ -59,7 +49,6 @@
             Self::Started => Self::Started,
             Self::Feature(f, ev) => Self::Feature(f.clone(), ev.clone()),
             Self::Finished => Self::Finished,
->>>>>>> 9e4f24a8
         }
     }
 }
@@ -145,17 +134,6 @@
     Finished,
 }
 
-<<<<<<< HEAD
-impl<World> Clone for Feature<World> {
-    fn clone(&self) -> Self {
-        match self {
-            Feature::Started => Feature::Started,
-            Feature::Rule(r, ev) => Feature::Rule(r.clone(), ev.clone()),
-            Feature::Scenario(sc, ev) => {
-                Feature::Scenario(sc.clone(), ev.clone())
-            }
-            Feature::Finished => Feature::Finished,
-=======
 // Manual implementation is required to omit the redundant `World: Clone` trait
 // bound imposed by `#[derive(Clone)]`.
 impl<World> Clone for Feature<World> {
@@ -165,7 +143,6 @@
             Self::Rule(r, ev) => Self::Rule(r.clone(), ev.clone()),
             Self::Scenario(sc, ev) => Self::Scenario(sc.clone(), ev.clone()),
             Self::Finished => Self::Finished,
->>>>>>> 9e4f24a8
         }
     }
 }
@@ -189,14 +166,6 @@
     Finished,
 }
 
-<<<<<<< HEAD
-impl<World> Clone for Rule<World> {
-    fn clone(&self) -> Self {
-        match self {
-            Rule::Started => Rule::Started,
-            Rule::Scenario(sc, ev) => Rule::Scenario(sc.clone(), ev.clone()),
-            Rule::Finished => Rule::Finished,
-=======
 // Manual implementation is required to omit the redundant `World: Clone` trait
 // bound imposed by `#[derive(Clone)]`.
 impl<World> Clone for Rule<World> {
@@ -205,7 +174,6 @@
             Self::Started => Self::Started,
             Self::Scenario(sc, ev) => Self::Scenario(sc.clone(), ev.clone()),
             Self::Finished => Self::Finished,
->>>>>>> 9e4f24a8
         }
     }
 }
@@ -241,15 +209,6 @@
     Failed(Option<Arc<World>>, Info),
 }
 
-<<<<<<< HEAD
-impl<World> Clone for Step<World> {
-    fn clone(&self) -> Self {
-        match self {
-            Step::Started => Step::Started,
-            Step::Skipped => Step::Skipped,
-            Step::Passed => Step::Passed,
-            Step::Failed(w, info) => Step::Failed(w.clone(), info.clone()),
-=======
 // Manual implementation is required to omit the redundant `World: Clone` trait
 // bound imposed by `#[derive(Clone)]`.
 impl<World> Clone for Step<World> {
@@ -259,7 +218,6 @@
             Self::Skipped => Self::Skipped,
             Self::Passed => Self::Passed,
             Self::Failed(w, info) => Self::Failed(w.clone(), info.clone()),
->>>>>>> 9e4f24a8
         }
     }
 }
@@ -288,17 +246,6 @@
     Finished,
 }
 
-<<<<<<< HEAD
-impl<World> Clone for Scenario<World> {
-    fn clone(&self) -> Self {
-        match self {
-            Scenario::Started => Scenario::Started,
-            Scenario::Background(bg, ev) => {
-                Scenario::Background(bg.clone(), ev.clone())
-            }
-            Scenario::Step(st, ev) => Scenario::Step(st.clone(), ev.clone()),
-            Scenario::Finished => Scenario::Finished,
-=======
 // Manual implementation is required to omit the redundant `World: Clone` trait
 // bound imposed by `#[derive(Clone)]`.
 impl<World> Clone for Scenario<World> {
@@ -310,7 +257,6 @@
             }
             Self::Step(st, ev) => Self::Step(st.clone(), ev.clone()),
             Self::Finished => Self::Finished,
->>>>>>> 9e4f24a8
         }
     }
 }
