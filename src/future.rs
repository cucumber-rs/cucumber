//! Aiding [`Future`]s definitions.

use std::{future::Future, pin::Pin, task};

use futures::{
    future::{Either, FusedFuture, Then},
    FutureExt as _,
};
use pin_project::pin_project;

/// Wakes the current task and returns [`task::Poll::Pending`] once.
///
/// This function is useful when we want to cooperatively give time to a task
/// scheduler. It's generally a good idea to yield inside loops, because this
/// way we make sure long-running tasks don’t prevent other tasks from running.
pub(crate) const fn yield_now() -> YieldNow {
    YieldNow(false)
}

/// [`Future`] returned by the [`yield_now()`] function.
#[derive(Clone, Copy, Debug)]
pub(crate) struct YieldNow(bool);

impl Future for YieldNow {
    type Output = ();

    fn poll(
        mut self: Pin<&mut Self>,
        cx: &mut task::Context<'_>,
    ) -> task::Poll<Self::Output> {
        if self.0 {
            task::Poll::Ready(())
        } else {
            self.0 = true;
            cx.waker().wake_by_ref();
            task::Poll::Pending
        }
    }
}

<<<<<<< HEAD
/// Return type of [`FutureExt::then_yield()`].
type ThenYield<F, O> = Then<F, YieldThenReturn<O>, fn(O) -> YieldThenReturn<O>>;

/// [`Future`] extensions.
pub(crate) trait FutureExt: Future + Sized {
    /// Yields after [`Future`] is resolved to allow other [`Future`]s to make
    /// progress.
=======
/// Return type of a [`FutureExt::then_yield()`] method.
type ThenYield<F, O> = Then<F, YieldThenReturn<O>, fn(O) -> YieldThenReturn<O>>;

/// Extensions of a [`Future`], used inside this crate.
pub(crate) trait FutureExt: Future + Sized {
    /// Yields after this [`Future`] is resolved allowing other [`Future`]s
    /// making progress.
>>>>>>> a091bb22
    fn then_yield(self) -> ThenYield<Self, Self::Output> {
        self.then(YieldThenReturn::new)
    }
}

impl<T: Future> FutureExt for T {}

<<<<<<< HEAD
/// [`Future`] that returns [`task::Poll::Pending`] once and then returns the
/// value.
#[derive(Debug)]
#[pin_project]
pub(crate) struct YieldThenReturn<V> {
    /// Returned value.
    value: Option<V>,

    /// [`YieldNow`] [`Future`].
    #[pin]
=======
/// [`Future`] returning a [`task::Poll::Pending`] once, before returning a
/// contained value.
#[derive(Debug)]
#[pin_project]
pub(crate) struct YieldThenReturn<V> {
    /// Value to be returned.
    value: Option<V>,

    /// [`YieldNow`] [`Future`].
>>>>>>> a091bb22
    r#yield: YieldNow,
}

impl<V> YieldThenReturn<V> {
<<<<<<< HEAD
    /// Creates new [`YieldThenReturn`].
=======
    /// Creates a new [`YieldThenReturn`] [`Future`].
>>>>>>> a091bb22
    const fn new(v: V) -> Self {
        Self {
            value: Some(v),
            r#yield: yield_now(),
        }
    }
}

impl<V> Future for YieldThenReturn<V> {
    type Output = V;

    fn poll(
        self: Pin<&mut Self>,
        cx: &mut task::Context<'_>,
    ) -> task::Poll<Self::Output> {
        let this = self.project();
<<<<<<< HEAD
        task::ready!(this.r#yield.poll(cx));
=======
        task::ready!(this.r#yield.poll_unpin(cx));
>>>>>>> a091bb22
        this.value
            .take()
            .map_or(task::Poll::Pending, task::Poll::Ready)
    }
}

<<<<<<< HEAD
/// [`select`] that always [`task::Poll`]s `biased` [`Future`] first and only
/// if it returns [`task::Poll::Pending`] tries to [`task::Poll`] `regular`.
///
/// Implementation is exactly the same, as [`select`] at the moment, but
/// documentation has no guarantee about this behaviour, so can be changed.
///
=======
/// [`select`] that always [`poll()`]s the `biased` [`Future`] first, and only
/// if it returns [`task::Poll::Pending`] tries to [`poll()`] the `regular` one.
///
/// Implementation is exactly the same, as [`select`] at the moment, but
/// documentation has no guarantees about this behaviour, so can be changed.
///
/// [`poll()`]: Future::poll
>>>>>>> a091bb22
/// [`select`]: futures::future::select
pub(crate) const fn select_with_biased_first<A, B>(
    biased: A,
    regular: B,
) -> SelectWithBiasedFirst<A, B>
where
    A: Future + Unpin,
    B: Future + Unpin,
{
    SelectWithBiasedFirst {
        inner: Some((biased, regular)),
    }
}

<<<<<<< HEAD
/// [`Future`] of [`select_with_biased_first`].
=======
/// [`Future`] returned by a [`select_with_biased_first()`] function.
>>>>>>> a091bb22
pub(crate) struct SelectWithBiasedFirst<A, B> {
    /// Inner [`Future`]s.
    inner: Option<(A, B)>,
}

impl<A, B> Future for SelectWithBiasedFirst<A, B>
where
    A: Future + Unpin,
    B: Future + Unpin,
{
    type Output = Either<(A::Output, B), (B::Output, A)>;

    #[allow(clippy::expect_used)]
    fn poll(
        mut self: Pin<&mut Self>,
        cx: &mut task::Context<'_>,
    ) -> task::Poll<Self::Output> {
        let (mut a, mut b) = self
            .inner
            .take()
            .expect("cannot poll `SelectWithBiasedFirst` twice");

        if let task::Poll::Ready(val) = a.poll_unpin(cx) {
            return task::Poll::Ready(Either::Left((val, b)));
        }

        if let task::Poll::Ready(val) = b.poll_unpin(cx) {
            return task::Poll::Ready(Either::Right((val, a)));
        }

        self.inner = Some((a, b));
        task::Poll::Pending
    }
}

impl<A, B> FusedFuture for SelectWithBiasedFirst<A, B>
where
    A: Future + Unpin,
    B: Future + Unpin,
{
    fn is_terminated(&self) -> bool {
        self.inner.is_none()
    }
}<|MERGE_RESOLUTION|>--- conflicted
+++ resolved
@@ -38,15 +38,6 @@
     }
 }
 
-<<<<<<< HEAD
-/// Return type of [`FutureExt::then_yield()`].
-type ThenYield<F, O> = Then<F, YieldThenReturn<O>, fn(O) -> YieldThenReturn<O>>;
-
-/// [`Future`] extensions.
-pub(crate) trait FutureExt: Future + Sized {
-    /// Yields after [`Future`] is resolved to allow other [`Future`]s to make
-    /// progress.
-=======
 /// Return type of a [`FutureExt::then_yield()`] method.
 type ThenYield<F, O> = Then<F, YieldThenReturn<O>, fn(O) -> YieldThenReturn<O>>;
 
@@ -54,7 +45,6 @@
 pub(crate) trait FutureExt: Future + Sized {
     /// Yields after this [`Future`] is resolved allowing other [`Future`]s
     /// making progress.
->>>>>>> a091bb22
     fn then_yield(self) -> ThenYield<Self, Self::Output> {
         self.then(YieldThenReturn::new)
     }
@@ -62,18 +52,6 @@
 
 impl<T: Future> FutureExt for T {}
 
-<<<<<<< HEAD
-/// [`Future`] that returns [`task::Poll::Pending`] once and then returns the
-/// value.
-#[derive(Debug)]
-#[pin_project]
-pub(crate) struct YieldThenReturn<V> {
-    /// Returned value.
-    value: Option<V>,
-
-    /// [`YieldNow`] [`Future`].
-    #[pin]
-=======
 /// [`Future`] returning a [`task::Poll::Pending`] once, before returning a
 /// contained value.
 #[derive(Debug)]
@@ -83,16 +61,11 @@
     value: Option<V>,
 
     /// [`YieldNow`] [`Future`].
->>>>>>> a091bb22
     r#yield: YieldNow,
 }
 
 impl<V> YieldThenReturn<V> {
-<<<<<<< HEAD
-    /// Creates new [`YieldThenReturn`].
-=======
     /// Creates a new [`YieldThenReturn`] [`Future`].
->>>>>>> a091bb22
     const fn new(v: V) -> Self {
         Self {
             value: Some(v),
@@ -109,25 +82,13 @@
         cx: &mut task::Context<'_>,
     ) -> task::Poll<Self::Output> {
         let this = self.project();
-<<<<<<< HEAD
-        task::ready!(this.r#yield.poll(cx));
-=======
         task::ready!(this.r#yield.poll_unpin(cx));
->>>>>>> a091bb22
         this.value
             .take()
             .map_or(task::Poll::Pending, task::Poll::Ready)
     }
 }
 
-<<<<<<< HEAD
-/// [`select`] that always [`task::Poll`]s `biased` [`Future`] first and only
-/// if it returns [`task::Poll::Pending`] tries to [`task::Poll`] `regular`.
-///
-/// Implementation is exactly the same, as [`select`] at the moment, but
-/// documentation has no guarantee about this behaviour, so can be changed.
-///
-=======
 /// [`select`] that always [`poll()`]s the `biased` [`Future`] first, and only
 /// if it returns [`task::Poll::Pending`] tries to [`poll()`] the `regular` one.
 ///
@@ -135,7 +96,6 @@
 /// documentation has no guarantees about this behaviour, so can be changed.
 ///
 /// [`poll()`]: Future::poll
->>>>>>> a091bb22
 /// [`select`]: futures::future::select
 pub(crate) const fn select_with_biased_first<A, B>(
     biased: A,
@@ -150,11 +110,7 @@
     }
 }
 
-<<<<<<< HEAD
-/// [`Future`] of [`select_with_biased_first`].
-=======
 /// [`Future`] returned by a [`select_with_biased_first()`] function.
->>>>>>> a091bb22
 pub(crate) struct SelectWithBiasedFirst<A, B> {
     /// Inner [`Future`]s.
     inner: Option<(A, B)>,
