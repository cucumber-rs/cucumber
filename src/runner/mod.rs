// Copyright (c) 2018-2021  Brendan Molloy <brendan@bbqsrc.net>,
//                          Ilya Solovyiov <ilya.solovyiov@gmail.com>,
//                          Kai Ren <tyranron@gmail.com>
//
// Licensed under the Apache License, Version 2.0 <LICENSE-APACHE or
// http://www.apache.org/licenses/LICENSE-2.0> or the MIT license
// <LICENSE-MIT or http://opensource.org/licenses/MIT>, at your
// option. This file may not be copied, modified, or distributed
// except according to those terms.

//! Tools for executing [`Step`]s.
//!
//! [`Step`]: crate::Step
//!
//! [Gherkin]: https://cucumber.io/docs/gherkin/reference/

pub mod basic;

use chrono::{DateTime, Utc};
use futures::Stream;
use structopt::StructOptInternal;

use crate::{event, parser};

#[doc(inline)]
pub use self::basic::{Basic, ScenarioType};

/// Executor of [`Parser`] output producing [`Cucumber`] events for [`Writer`].
///
/// # Order guarantees
///
/// Implementors are expected to source events in a [happened-before] order. For
/// example [`event::Scenario::Started`] for a single [`Scenario`] should
/// predate any other events of this [`Scenario`], while
/// [`event::Scenario::Finished`] should be the last one. [`Step`] events of
/// this [`Scenario`] should be emitted in order of declaration in `.feature`
/// file. But as [`Scenario`]s can be executed concurrently, events from one
/// [`Scenario`] can be interrupted by events of a different one (which are also
/// following the [happened-before] order). Those rules are applied also to
/// [`Rule`]s and [`Feature`]s. If you want to avoid those interruptions for
/// some [`Scenario`], it should be resolved as [`ScenarioType::Serial`] by the
/// [`Runner`].
///
/// All those rules are considered in a [`Basic`] reference [`Runner`]
/// implementation.
///
/// Note, that those rules are recommended in case you are using a
/// [`writer::Normalized`]. Strictly speaking, no one is stopping you from
/// implementing [`Runner`] which sources events completely out-of-order or even
/// skips some of them. For example, this can be useful if you care only about
/// failed [`Step`]s.
///
/// [`Cucumber`]: event::Cucumber
/// [`Feature`]: gherkin::Feature
/// [`Parser`]: crate::Parser
/// [`Rule`]: gherkin::Rule
/// [`Scenario`]: gherkin::Scenario
/// [`Step`]: gherkin::Step
/// [`Writer`]: crate::Writer
/// [`writer::Normalized`]: crate::writer::Normalized
///
/// [happened-before]: https://en.wikipedia.org/wiki/Happened-before
pub trait Runner<World> {
    /// CLI options of this [`Runner`]. In case no options should be introduced,
    /// just use [`cli::Empty`].
    ///
    /// All CLI options from [`Parser`], [`Runner`] and [`Writer`] will be
    /// merged together, so overlapping arguments will cause a runtime panic.
    ///
    /// [`cli::Empty`]: crate::cli::Empty
    /// [`Parser`]: crate::Parser
    /// [`StructOpt`]: structopt::StructOpt
    /// [`Writer`]: crate::Writer
    // We do use `StructOptInternal` here only because `StructOpt::from_args()`
    // requires exactly this trait bound. We don't touch any `StructOptInternal`
    // details being a subject of instability.
    type Cli: StructOptInternal;

<<<<<<< HEAD
    /// Output events [`Stream`] paired with [`DateTime`] when they happened.
    type EventStream: Stream<
        Item = (parser::Result<event::Cucumber<World>>, DateTime<Utc>),
    >;
=======
    /// Output events [`Stream`].
    type EventStream: Stream<Item = parser::Result<event::Cucumber<World>>>;
>>>>>>> 4fa122a8

    /// Executes the given [`Stream`] of [`Feature`]s transforming it into
    /// a [`Stream`] of executed [`Cucumber`] events.
    ///
    /// [`Cucumber`]: event::Cucumber
    /// [`Feature`]: gherkin::Feature
    fn run<S>(self, features: S, cli: Self::Cli) -> Self::EventStream
    where
        S: Stream<Item = parser::Result<gherkin::Feature>> + 'static;
}<|MERGE_RESOLUTION|>--- conflicted
+++ resolved
@@ -76,15 +76,10 @@
     // details being a subject of instability.
     type Cli: StructOptInternal;
 
-<<<<<<< HEAD
-    /// Output events [`Stream`] paired with [`DateTime`] when they happened.
+    /// Output events [`Stream`] paired with a [`DateTime`] when they happened.
     type EventStream: Stream<
         Item = (parser::Result<event::Cucumber<World>>, DateTime<Utc>),
     >;
-=======
-    /// Output events [`Stream`].
-    type EventStream: Stream<Item = parser::Result<event::Cucumber<World>>>;
->>>>>>> 4fa122a8
 
     /// Executes the given [`Stream`] of [`Feature`]s transforming it into
     /// a [`Stream`] of executed [`Cucumber`] events.
