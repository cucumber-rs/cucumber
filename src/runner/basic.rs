// Copyright (c) 2018-2021  Brendan Molloy <brendan@bbqsrc.net>,
//                          Ilya Solovyiov <ilya.solovyiov@gmail.com>,
//                          Kai Ren <tyranron@gmail.com>
//
// Licensed under the Apache License, Version 2.0 <LICENSE-APACHE or
// http://www.apache.org/licenses/LICENSE-2.0> or the MIT license
// <LICENSE-MIT or http://opensource.org/licenses/MIT>, at your
// option. This file may not be copied, modified, or distributed
// except according to those terms.

//! Default [`Runner`] implementation.

use std::{
    cmp,
    collections::HashMap,
    convert::identity,
    fmt, mem,
    panic::{self, AssertUnwindSafe},
    path::PathBuf,
    sync::{
        atomic::{AtomicBool, AtomicUsize, Ordering},
        Arc,
    },
};

use chrono::{DateTime, Utc};
use futures::{
    channel::mpsc,
    future::{self, Either, LocalBoxFuture},
    lock::Mutex,
    pin_mut,
    stream::{self, LocalBoxStream},
    FutureExt as _, Stream, StreamExt as _, TryFutureExt as _,
    TryStreamExt as _,
};
use itertools::Itertools as _;
use regex::{CaptureLocations, Regex};
use structopt::StructOpt;

use crate::{
    event::{self, HookType, Info},
    feature::Ext as _,
    parser, step, Runner, Step, World,
};

// Workaround for overwritten doc-comments.
// https://github.com/TeXitoi/structopt/issues/333#issuecomment-712265332
#[cfg_attr(doc, doc = "CLI options of a [`Basic`] [`Runner`].")]
#[cfg_attr(
    not(doc),
    allow(clippy::missing_docs_in_private_items, missing_docs)
)]
#[derive(Clone, Copy, Debug, StructOpt)]
pub struct Cli {
    /// Number of scenarios to run concurrently. If not specified, uses the
    /// value configured in tests runner, or 64 by default.
    #[structopt(long, short, name = "int")]
    pub concurrency: Option<usize>,
}

/// Type determining whether [`Scenario`]s should run concurrently or
/// sequentially.
///
/// [`Scenario`]: gherkin::Scenario
#[derive(Clone, Copy, Debug, Eq, Hash, PartialEq)]
pub enum ScenarioType {
    /// Run [`Scenario`]s sequentially (one-by-one).
    ///
    /// [`Scenario`]: gherkin::Scenario
    Serial,

    /// Run [`Scenario`]s concurrently.
    ///
    /// [`Scenario`]: gherkin::Scenario
    Concurrent,
}

/// Alias for [`fn`] used to determine whether a [`Scenario`] is [`Concurrent`]
/// or a [`Serial`] one.
///
/// [`Concurrent`]: ScenarioType::Concurrent
/// [`Serial`]: ScenarioType::Serial
/// [`Scenario`]: gherkin::Scenario
pub type WhichScenarioFn = fn(
    &gherkin::Feature,
    Option<&gherkin::Rule>,
    &gherkin::Scenario,
) -> ScenarioType;

/// Alias for [`fn`] executed on each [`Scenario`] before running all [`Step`]s.
///
/// [`Scenario`]: gherkin::Scenario
/// [`Step`]: gherkin::Step
pub type BeforeHookFn<World> = for<'a> fn(
    &'a gherkin::Feature,
    Option<&'a gherkin::Rule>,
    &'a gherkin::Scenario,
    &'a mut World,
) -> LocalBoxFuture<'a, ()>;

/// Alias for [`fn`] executed on each [`Scenario`] after running all [`Step`]s.
///
/// [`Scenario`]: gherkin::Scenario
/// [`Step`]: gherkin::Step
pub type AfterHookFn<World> = for<'a> fn(
    &'a gherkin::Feature,
    Option<&'a gherkin::Rule>,
    &'a gherkin::Scenario,
    Option<&'a mut World>,
) -> LocalBoxFuture<'a, ()>;

/// Default [`Runner`] implementation which follows [_order guarantees_][1] from
/// the [`Runner`] trait docs.
///
/// Executes [`Scenario`]s concurrently based on the custom function, which
/// returns [`ScenarioType`]. Also, can limit maximum number of concurrent
/// [`Scenario`]s.
///
/// [1]: Runner#order-guarantees
/// [`Scenario`]: gherkin::Scenario
pub struct Basic<
    World,
    F = WhichScenarioFn,
    Before = BeforeHookFn<World>,
    After = AfterHookFn<World>,
> {
    /// Optional number of concurrently executed [`Scenario`]s.
    ///
    /// [`Scenario`]: gherkin::Scenario
    max_concurrent_scenarios: Option<usize>,

    /// [`Collection`] of functions to match [`Step`]s.
    ///
    /// [`Collection`]: step::Collection
    steps: step::Collection<World>,

    /// Function determining whether a [`Scenario`] is [`Concurrent`] or
    /// a [`Serial`] one.
    ///
    /// [`Concurrent`]: ScenarioType::Concurrent
    /// [`Serial`]: ScenarioType::Serial
    /// [`Scenario`]: gherkin::Scenario
    which_scenario: F,

    /// Function, executed on each [`Scenario`] before running all [`Step`]s,
    /// including [`Background`] ones.
    ///
    /// [`Background`]: gherkin::Background
    /// [`Scenario`]: gherkin::Scenario
    /// [`Step`]: gherkin::Step
    before_hook: Option<Before>,

    /// Function, executed on each [`Scenario`] after running all [`Step`]s.
    ///
    /// [`Background`]: gherkin::Background
    /// [`Scenario`]: gherkin::Scenario
    /// [`Step`]: gherkin::Step
    after_hook: Option<After>,
}

// Workaround for overwritten doc-comments.
// https://github.com/TeXitoi/structopt/issues/333#issuecomment-712265332
#[cfg_attr(
    not(doc),
    allow(missing_docs, clippy::missing_docs_in_private_items)
)]
#[cfg_attr(doc, doc = "CLI options of [`Basic`] [`Runner`].")]
#[derive(Clone, Copy, Debug, StructOpt)]
pub struct Cli {
    /// Number of concurrent scenarios.
    #[structopt(long, name = "int")]
    pub concurrent: Option<usize>,
}

// Implemented manually to omit redundant trait bounds on `World` and to omit
// outputting `F`.
impl<World, F, B, A> fmt::Debug for Basic<World, F, B, A> {
    fn fmt(&self, f: &mut fmt::Formatter<'_>) -> fmt::Result {
        f.debug_struct("Basic")
            .field("max_concurrent_scenarios", &self.max_concurrent_scenarios)
            .field("steps", &self.steps)
            .finish_non_exhaustive()
    }
}

impl<World> Basic<World, ()> {
    /// Creates a new empty [`Runner`].
    #[must_use]
    pub fn custom() -> Self {
        Self {
            max_concurrent_scenarios: None,
            steps: step::Collection::new(),
            which_scenario: (),
            before_hook: None,
            after_hook: None,
        }
    }
}

impl<World> Default for Basic<World> {
    fn default() -> Self {
        let which_scenario: WhichScenarioFn = |_, _, scenario| {
            scenario
                .tags
                .iter()
                .any(|tag| tag == "serial")
                .then(|| ScenarioType::Serial)
                .unwrap_or(ScenarioType::Concurrent)
        };

        Self {
            max_concurrent_scenarios: Some(64),
            steps: step::Collection::new(),
            which_scenario,
            before_hook: None,
            after_hook: None,
        }
    }
}

impl<World, Which, Before, After> Basic<World, Which, Before, After> {
    /// If `max` is [`Some`], then number of concurrently executed [`Scenario`]s
    /// will be limited.
    ///
    /// [`Scenario`]: gherkin::Scenario
    #[must_use]
    pub fn max_concurrent_scenarios(
        mut self,
        max: impl Into<Option<usize>>,
    ) -> Self {
        self.max_concurrent_scenarios = max.into();
        self
    }

    /// Function determining whether a [`Scenario`] is [`Concurrent`] or
    /// a [`Serial`] one.
    ///
    /// [`Concurrent`]: ScenarioType::Concurrent
    /// [`Serial`]: ScenarioType::Serial
    /// [`Scenario`]: gherkin::Scenario
    #[must_use]
    pub fn which_scenario<F>(self, func: F) -> Basic<World, F, Before, After>
    where
        F: Fn(
                &gherkin::Feature,
                Option<&gherkin::Rule>,
                &gherkin::Scenario,
            ) -> ScenarioType
            + 'static,
    {
        let Self {
            max_concurrent_scenarios,
            steps,
            before_hook,
            after_hook,
            ..
        } = self;
        Basic {
            max_concurrent_scenarios,
            steps,
            which_scenario: func,
            before_hook,
            after_hook,
        }
    }

    /// Sets a hook, executed on each [`Scenario`] before running all its
    /// [`Step`]s, including [`Background`] ones.
    ///
    /// [`Background`]: gherkin::Background
    /// [`Scenario`]: gherkin::Scenario
    /// [`Step`]: gherkin::Step
    #[must_use]
    pub fn before<Func>(self, func: Func) -> Basic<World, Which, Func, After>
    where
        Func: for<'a> Fn(
            &'a gherkin::Feature,
            Option<&'a gherkin::Rule>,
            &'a gherkin::Scenario,
            &'a mut World,
        ) -> LocalBoxFuture<'a, ()>,
    {
        let Self {
            max_concurrent_scenarios,
            steps,
            which_scenario,
            after_hook,
            ..
        } = self;
        Basic {
            max_concurrent_scenarios,
            steps,
            which_scenario,
            before_hook: Some(func),
            after_hook,
        }
    }

    /// Sets hook, executed on each [`Scenario`] after running all its
    /// [`Step`]s, even after [`Skipped`] of [`Failed`] ones.
    ///
    /// Last `World` argument is supplied to the function, in case it was
    /// initialized before by running [`before`] hook or any non-failed
    /// [`Step`]. In case the last [`Scenario`]'s [`Step`] failed, we want to
    /// return event with an exact `World` state. Also, we don't want to impose
    /// additional [`Clone`] bounds on `World`, so the only option left is to
    /// pass [`None`] to the function.
    ///
    /// [`before`]: Self::before()
    /// [`Failed`]: event::Step::Failed
    /// [`Scenario`]: gherkin::Scenario
    /// [`Skipped`]: event::Step::Skipped
    /// [`Step`]: gherkin::Step
    #[must_use]
    pub fn after<Func>(self, func: Func) -> Basic<World, Which, Before, Func>
    where
        Func: for<'a> Fn(
            &'a gherkin::Feature,
            Option<&'a gherkin::Rule>,
            &'a gherkin::Scenario,
            Option<&'a mut World>,
        ) -> LocalBoxFuture<'a, ()>,
    {
        let Self {
            max_concurrent_scenarios,
            steps,
            which_scenario,
            before_hook,
            ..
        } = self;
        Basic {
            max_concurrent_scenarios,
            steps,
            which_scenario,
            before_hook,
            after_hook: Some(func),
        }
    }

    /// Sets the given [`Collection`] of [`Step`]s to this [`Runner`].
    ///
    /// [`Collection`]: step::Collection
    #[allow(clippy::missing_const_for_fn)] // false positive: drop in const
    #[must_use]
    pub fn steps(mut self, steps: step::Collection<World>) -> Self {
        self.steps = steps;
        self
    }

    /// Adds a [Given] [`Step`] matching the given `regex`.
    ///
    /// [Given]: https://cucumber.io/docs/gherkin/reference/#given
    #[must_use]
    pub fn given(mut self, regex: Regex, step: Step<World>) -> Self {
        self.steps = mem::take(&mut self.steps).given(None, regex, step);
        self
    }

    /// Adds a [When] [`Step`] matching the given `regex`.
    ///
    /// [When]: https://cucumber.io/docs/gherkin/reference/#given
    #[must_use]
    pub fn when(mut self, regex: Regex, step: Step<World>) -> Self {
        self.steps = mem::take(&mut self.steps).when(None, regex, step);
        self
    }

    /// Adds a [Then] [`Step`] matching the given `regex`.
    ///
    /// [Then]: https://cucumber.io/docs/gherkin/reference/#then
    #[must_use]
    pub fn then(mut self, regex: Regex, step: Step<World>) -> Self {
        self.steps = mem::take(&mut self.steps).then(None, regex, step);
        self
    }
}

impl<W, Which, Before, After> Runner<W> for Basic<W, Which, Before, After>
where
    W: World,
    Which: Fn(
            &gherkin::Feature,
            Option<&gherkin::Rule>,
            &gherkin::Scenario,
        ) -> ScenarioType
        + 'static,
    Before: for<'a> Fn(
            &'a gherkin::Feature,
            Option<&'a gherkin::Rule>,
            &'a gherkin::Scenario,
            &'a mut W,
        ) -> LocalBoxFuture<'a, ()>
        + 'static,
    After: for<'a> Fn(
            &'a gherkin::Feature,
            Option<&'a gherkin::Rule>,
            &'a gherkin::Scenario,
            Option<&'a mut W>,
        ) -> LocalBoxFuture<'a, ()>
        + 'static,
{
    type Cli = Cli;
<<<<<<< HEAD

    type EventStream = LocalBoxStream<
        'static,
        (parser::Result<event::Cucumber<W>>, DateTime<Utc>),
    >;

=======

    type EventStream =
        LocalBoxStream<'static, parser::Result<event::Cucumber<W>>>;

>>>>>>> 4fa122a8
    fn run<S>(self, features: S, cli: Cli) -> Self::EventStream
    where
        S: Stream<Item = parser::Result<gherkin::Feature>> + 'static,
    {
        let Self {
            max_concurrent_scenarios,
            steps,
            which_scenario,
            before_hook,
            after_hook,
        } = self;

        let buffer = Features::default();
        let (sender, receiver) = mpsc::unbounded();

        let insert = insert_features(
            buffer.clone(),
            features,
            which_scenario,
            sender.clone(),
        );
        let execute = execute(
            buffer,
<<<<<<< HEAD
            cli.concurrent.or(max_concurrent_scenarios),
=======
            cli.concurrency.or(max_concurrent_scenarios),
>>>>>>> 4fa122a8
            steps,
            sender,
            before_hook,
            after_hook,
        );

        stream::select(
            receiver.map(Either::Left),
            future::join(insert, execute)
                .into_stream()
                .map(Either::Right),
        )
        .filter_map(|r| async {
            match r {
                Either::Left(ev) => Some(ev),
                Either::Right(_) => None,
            }
        })
        .boxed_local()
    }
}

/// Stores [`Feature`]s for later use by [`execute()`].
///
/// [`Feature`]: gherkin::Feature
async fn insert_features<W, S, F>(
    into: Features,
    features: S,
    which_scenario: F,
    sender: mpsc::UnboundedSender<(
        parser::Result<event::Cucumber<W>>,
        DateTime<Utc>,
    )>,
) where
    S: Stream<Item = parser::Result<gherkin::Feature>> + 'static,
    F: Fn(
            &gherkin::Feature,
            Option<&gherkin::Rule>,
            &gherkin::Scenario,
        ) -> ScenarioType
        + 'static,
{
    pin_mut!(features);
    while let Some(feat) = features.next().await {
        match feat {
            Ok(f) => into.insert(f, &which_scenario).await,
            // If the receiver end is dropped, then no one listens for events
            // so we can just stop from here.
            Err(e) => {
                if sender.unbounded_send((Err(e), Utc::now())).is_err() {
                    break;
                }
            }
        }
    }

    into.finish();
}

/// Retrieves [`Feature`]s and executes them.
///
/// [`Feature`]: gherkin::Feature
async fn execute<W, Before, After>(
    features: Features,
    max_concurrent_scenarios: Option<usize>,
    collection: step::Collection<W>,
    sender: mpsc::UnboundedSender<(
        parser::Result<event::Cucumber<W>>,
        DateTime<Utc>,
    )>,
    before_hook: Option<Before>,
    after_hook: Option<After>,
) where
    W: World,
    Before: 'static
        + for<'a> Fn(
            &'a gherkin::Feature,
            Option<&'a gherkin::Rule>,
            &'a gherkin::Scenario,
            &'a mut W,
        ) -> LocalBoxFuture<'a, ()>,
    After: 'static
        + for<'a> Fn(
            &'a gherkin::Feature,
            Option<&'a gherkin::Rule>,
            &'a gherkin::Scenario,
            Option<&'a mut W>,
        ) -> LocalBoxFuture<'a, ()>,
{
    // Those panic hook shenanigans are done to avoid console messages like
    // "thread 'main' panicked at ..."
    //
    // 1. We obtain the current panic hook and replace it with an empty one.
    // 2. We run tests, which can panic. In that case we pass all panic info
    //    down the line to the Writer, which will print it at a right time.
    // 3. We return original panic hook, because suppressing all panics doesn't
    //    sound like a very good idea.
    let hook = panic::take_hook();
    panic::set_hook(Box::new(|_| {}));

    let mut executor =
        Executor::new(collection, before_hook, after_hook, sender);

    executor.send(event::Cucumber::Started);

    loop {
        let runnable = features.get(max_concurrent_scenarios).await;
        if runnable.is_empty() {
            if features.is_finished() {
                break;
            }
            continue;
        }

        let started = executor.start_scenarios(&runnable);
        executor.send_all(started);

        drop(
            runnable
                .into_iter()
                .map(|(f, r, s)| executor.run_scenario(f, r, s))
                .collect::<future::JoinAll<_>>()
                .await,
        );

        executor.cleanup_finished_rules_and_features();
    }

    executor.send(event::Cucumber::Finished);

    panic::set_hook(hook);
}

/// Stores currently ran [`Feature`]s and notifies about their state of
/// completion.
///
/// [`Feature`]: gherkin::Feature.
struct Executor<W, Before, After> {
    /// Number of finished [`Scenario`]s of [`Feature`].
    ///
    /// [`Feature`]: gherkin::Feature
    /// [`Scenario`]: gherkin::Scenario
    features_scenarios_count: HashMap<Arc<gherkin::Feature>, AtomicUsize>,

    /// Number of finished [`Scenario`]s of [`Rule`].
    ///
    /// We also store path to `.feature` file so [`Rule`]s with same names and
    /// spans in different files will have different hashes.
    ///
    /// [`Rule`]: gherkin::Rule
    /// [`Scenario`]: gherkin::Scenario
    rule_scenarios_count:
        HashMap<(Option<PathBuf>, Arc<gherkin::Rule>), AtomicUsize>,

    /// [`Step`]s [`Collection`].
    ///
    /// [`Collection`]: step::Collection
    /// [`Step`]: step::Step
    collection: step::Collection<W>,

    /// Function, executed on each [`Scenario`] before running all [`Step`]s,
    /// including [`Background`] ones.
    ///
    /// [`Background`]: gherkin::Background
    /// [`Scenario`]: gherkin::Scenario
    /// [`Step`]: gherkin::Step
    before_hook: Option<Before>,

    /// Function, executed on each [`Scenario`] after running all [`Step`]s.
    ///
    /// [`Scenario`]: gherkin::Scenario
    /// [`Step`]: gherkin::Step
    after_hook: Option<After>,

    /// Sender for notifying state of [`Feature`]s completion.
    ///
    /// [`Feature`]: gherkin::Feature
    sender: mpsc::UnboundedSender<(
        parser::Result<event::Cucumber<W>>,
        DateTime<Utc>,
    )>,
}

impl<W: World, Before, After> Executor<W, Before, After>
where
    Before: 'static
        + for<'a> Fn(
            &'a gherkin::Feature,
            Option<&'a gherkin::Rule>,
            &'a gherkin::Scenario,
            &'a mut W,
        ) -> LocalBoxFuture<'a, ()>,
    After: 'static
        + for<'a> Fn(
            &'a gherkin::Feature,
            Option<&'a gherkin::Rule>,
            &'a gherkin::Scenario,
            Option<&'a mut W>,
        ) -> LocalBoxFuture<'a, ()>,
{
    /// Creates a new [`Executor`].
    fn new(
        collection: step::Collection<W>,
        before_hook: Option<Before>,
        after_hook: Option<After>,
        sender: mpsc::UnboundedSender<(
            parser::Result<event::Cucumber<W>>,
            DateTime<Utc>,
        )>,
    ) -> Self {
        Self {
            features_scenarios_count: HashMap::new(),
            rule_scenarios_count: HashMap::new(),
            collection,
            before_hook,
            after_hook,
            sender,
        }
    }

    /// Runs a [`Scenario`].
    ///
    /// # Events
    ///
    /// - Emits all [`Scenario`] events.
    /// - If [`Scenario`] was last for particular [`Rule`] or [`Feature`], also
    ///   emits finishing events for them.
    ///
    /// [`Feature`]: gherkin::Feature
    /// [`Rule`]: gherkin::Rule
    /// [`Scenario`]: gherkin::Scenario
    #[allow(clippy::too_many_lines)]
    async fn run_scenario(
        &self,
        feature: Arc<gherkin::Feature>,
        rule: Option<Arc<gherkin::Rule>>,
        scenario: Arc<gherkin::Scenario>,
    ) {
        let ok = |e: fn(_) -> event::Scenario<W>| {
            let (f, r, s) = (&feature, &rule, &scenario);
            move |step| {
                let (f, r, s) = (Arc::clone(f), r.clone(), Arc::clone(s));
                event::Cucumber::scenario(f, r, s, e(step))
            }
        };
        let ok_capt = |e: fn(_, _) -> event::Scenario<W>| {
            let (f, r, s) = (&feature, &rule, &scenario);
            move |step, captures| {
                let (f, r, s) = (Arc::clone(f), r.clone(), Arc::clone(s));
                event::Cucumber::scenario(f, r, s, e(step, captures))
            }
        };
        let err = |e: fn(_, _, _, _) -> event::Scenario<W>| {
            let (f, r, s) = (&feature, &rule, &scenario);
            move |step, captures, w, info| {
                let (f, r, s) = (Arc::clone(f), r.clone(), Arc::clone(s));
                event::Cucumber::scenario(f, r, s, e(step, captures, w, info))
            }
        };

        let compose = |started, passed, skipped, failed| {
            (ok(started), ok_capt(passed), ok(skipped), err(failed))
        };
        let into_bg_step_ev = compose(
            event::Scenario::background_step_started,
            event::Scenario::background_step_passed,
            event::Scenario::background_step_skipped,
            event::Scenario::background_step_failed,
        );
        let into_step_ev = compose(
            event::Scenario::step_started,
            event::Scenario::step_passed,
            event::Scenario::step_skipped,
            event::Scenario::step_failed,
        );

        self.send(event::Cucumber::scenario(
            Arc::clone(&feature),
            rule.clone(),
            Arc::clone(&scenario),
            event::Scenario::Started,
        ));

        let world = async {
            let before_hook = self
                .run_before_hook(&feature, rule.as_ref(), &scenario)
                .await
                .map_err(|_unit| None)?;

            let feature_background = feature
                .background
                .as_ref()
                .map(|b| b.steps.iter().map(|s| Arc::new(s.clone())))
                .into_iter()
                .flatten();

            let feature_background = stream::iter(feature_background)
                .map(Ok)
                .try_fold(before_hook, |world, bg_step| {
                    self.run_step(world, bg_step, into_bg_step_ev).map_ok(Some)
                })
                .await?;

            let rule_background = rule
                .as_ref()
                .map(|rule| {
                    rule.background
                        .as_ref()
                        .map(|b| b.steps.iter().map(|s| Arc::new(s.clone())))
                        .into_iter()
                        .flatten()
                })
                .into_iter()
                .flatten();

            let rule_background = stream::iter(rule_background)
                .map(Ok)
                .try_fold(feature_background, |world, bg_step| {
                    self.run_step(world, bg_step, into_bg_step_ev).map_ok(Some)
                })
                .await?;

            stream::iter(scenario.steps.iter().map(|s| Arc::new(s.clone())))
                .map(Ok)
                .try_fold(rule_background, |world, step| {
                    self.run_step(world, step, into_step_ev).map_ok(Some)
                })
                .await
        }
        .await
        .unwrap_or_else(identity);

        self.run_after_hook(world, &feature, rule.as_ref(), &scenario)
            .await
            .map_or((), drop);

        self.send(event::Cucumber::scenario(
            Arc::clone(&feature),
            rule.clone(),
            Arc::clone(&scenario),
            event::Scenario::Finished,
        ));

        if let Some(r) = rule {
            if let Some(f) =
                self.rule_scenario_finished(Arc::clone(&feature), r)
            {
                self.send(f);
            }
        }

        if let Some(f) = self.feature_scenario_finished(feature) {
            self.send(f);
        }
    }

    /// Executes [`HookType::Before`], if present.
    async fn run_before_hook(
        &self,
        feature: &Arc<gherkin::Feature>,
        rule: Option<&Arc<gherkin::Rule>>,
        scenario: &Arc<gherkin::Scenario>,
    ) -> Result<Option<W>, ()> {
        let init_world = async {
            AssertUnwindSafe(W::new())
                .catch_unwind()
                .await
                .map_err(Info::from)
                .and_then(|r| {
                    r.map_err(|e| {
                        coerce_into_info(format!(
                            "failed to initialize World: {}",
                            e,
                        ))
                    })
                })
                .map_err(|info| (info, None))
        };

        if let Some(hook) = self.before_hook.as_ref() {
            self.send(event::Cucumber::scenario(
                Arc::clone(feature),
                rule.map(Arc::clone),
                Arc::clone(scenario),
                event::Scenario::hook_started(HookType::Before),
            ));

            let fut = init_world.and_then(|mut world| async {
                let fut = (hook)(
                    feature.as_ref(),
                    rule.as_ref().map(AsRef::as_ref),
                    scenario.as_ref(),
                    &mut world,
                );
                match AssertUnwindSafe(fut).catch_unwind().await {
                    Ok(()) => Ok(world),
                    Err(i) => Err((Info::from(i), Some(world))),
                }
            });

            match fut.await {
                Ok(world) => {
                    self.send(event::Cucumber::scenario(
                        Arc::clone(feature),
                        rule.map(Arc::clone),
                        Arc::clone(scenario),
                        event::Scenario::hook_passed(HookType::Before),
                    ));
                    Ok(Some(world))
                }
                Err((info, world)) => {
                    self.send(event::Cucumber::scenario(
                        Arc::clone(feature),
                        rule.map(Arc::clone),
                        Arc::clone(scenario),
                        event::Scenario::hook_failed(
                            HookType::Before,
                            world.map(Arc::new),
                            info,
                        ),
                    ));
                    Err(())
                }
            }
        } else {
            Ok(None)
        }
    }

    /// Executes [`HookType::After`], if present.
    async fn run_after_hook(
        &self,
        mut world: Option<W>,
        feature: &Arc<gherkin::Feature>,
        rule: Option<&Arc<gherkin::Rule>>,
        scenario: &Arc<gherkin::Scenario>,
    ) -> Result<Option<W>, ()> {
        if let Some(hook) = self.after_hook.as_ref() {
            self.send(event::Cucumber::scenario(
                Arc::clone(feature),
                rule.map(Arc::clone),
                Arc::clone(scenario),
                event::Scenario::hook_started(HookType::After),
            ));

            let fut = async {
                let fut = (hook)(
                    feature.as_ref(),
                    rule.as_ref().map(AsRef::as_ref),
                    scenario.as_ref(),
                    world.as_mut(),
                );
                match AssertUnwindSafe(fut).catch_unwind().await {
                    Ok(()) => Ok(world),
                    Err(info) => Err((info, world)),
                }
            };

            match fut.await {
                Ok(world) => {
                    self.send(event::Cucumber::scenario(
                        Arc::clone(feature),
                        rule.map(Arc::clone),
                        Arc::clone(scenario),
                        event::Scenario::hook_passed(HookType::After),
                    ));
                    Ok(world)
                }
                Err((info, world)) => {
                    self.send(event::Cucumber::scenario(
                        Arc::clone(feature),
                        rule.map(Arc::clone),
                        Arc::clone(scenario),
                        event::Scenario::hook_failed(
                            HookType::After,
                            world.map(Arc::new),
                            info.into(),
                        ),
                    ));
                    Err(())
                }
            }
        } else {
            Ok(None)
        }
    }

    /// Runs a [`Step`].
    ///
    /// # Events
    ///
    /// - Emits all [`Step`] events.
    ///
    /// [`Step`]: gherkin::Step
    async fn run_step<St, Ps, Sk, F>(
        &self,
        world: Option<W>,
        step: Arc<gherkin::Step>,
        (started, passed, skipped, failed): (St, Ps, Sk, F),
    ) -> Result<W, Option<W>>
    where
        St: FnOnce(Arc<gherkin::Step>) -> event::Cucumber<W>,
        Ps: FnOnce(Arc<gherkin::Step>, CaptureLocations) -> event::Cucumber<W>,
        Sk: FnOnce(Arc<gherkin::Step>) -> event::Cucumber<W>,
        F: FnOnce(
            Arc<gherkin::Step>,
            Option<CaptureLocations>,
            Option<Arc<W>>,
            event::StepError,
        ) -> event::Cucumber<W>,
    {
        self.send(started(Arc::clone(&step)));

        let run = async {
            let (step_fn, captures, ctx) = match self.collection.find(&step) {
                Ok(Some(f)) => f,
                Ok(None) => return Ok((None, world)),
                Err(e) => {
                    let e = event::StepError::AmbiguousMatch(e);
                    return Err((e, None, world));
                }
            };

            let mut world = if let Some(w) = world {
                w
            } else {
                match AssertUnwindSafe(W::new()).catch_unwind().await {
                    Ok(Ok(w)) => w,
                    Ok(Err(e)) => {
                        let e = event::StepError::Panic(coerce_into_info(
                            format!("failed to initialize World: {}", e),
                        ));
                        return Err((e, None, None));
                    }
                    Err(e) => {
                        let e = event::StepError::Panic(e.into());
                        return Err((e, None, None));
                    }
                }
            };

            match AssertUnwindSafe(step_fn(&mut world, ctx))
                .catch_unwind()
                .await
            {
                Ok(()) => Ok((Some(captures), Some(world))),
                Err(e) => {
                    let e = event::StepError::Panic(e.into());
                    Err((e, Some(captures), Some(world)))
                }
            }
        };

        match run.await {
            Ok((Some(captures), Some(world))) => {
                self.send(passed(step, captures));
                Ok(world)
            }
            Ok((_, world)) => {
                self.send(skipped(step));
                Err(world)
            }
            Err((err, captures, world)) => {
                self.send(failed(step, captures, world.map(Arc::new), err));
                Err(None)
            }
        }
    }

    /// Marks [`Rule`]'s [`Scenario`] as finished and returns [`Rule::Finished`]
    /// event if no [`Scenario`]s left.
    ///
    /// [`Rule`]: gherkin::Rule
    /// [`Rule::Finished`]: event::Rule::Finished
    /// [`Scenario`]: gherkin::Scenario
    fn rule_scenario_finished(
        &self,
        feature: Arc<gherkin::Feature>,
        rule: Arc<gherkin::Rule>,
    ) -> Option<event::Cucumber<W>> {
        let finished_scenarios = self
            .rule_scenarios_count
            .get(&(feature.path.clone(), Arc::clone(&rule)))
            .unwrap_or_else(|| panic!("No Rule {}", rule.name))
            .fetch_add(1, Ordering::SeqCst)
            + 1;
        (rule.scenarios.len() == finished_scenarios)
            .then(|| event::Cucumber::rule_finished(feature, rule))
    }

    /// Marks [`Feature`]'s [`Scenario`] as finished and returns
    /// [`Feature::Finished`] event if no [`Scenario`]s left.
    ///
    /// [`Feature`]: gherkin::Feature
    /// [`Feature::Finished`]: event::Feature::Finished
    /// [`Scenario`]: gherkin::Scenario
    fn feature_scenario_finished(
        &self,
        feature: Arc<gherkin::Feature>,
    ) -> Option<event::Cucumber<W>> {
        let finished_scenarios = self
            .features_scenarios_count
            .get(&feature)
            .unwrap_or_else(|| panic!("No Feature {}", feature.name))
            .fetch_add(1, Ordering::SeqCst)
            + 1;
        let scenarios = feature.count_scenarios();
        (scenarios == finished_scenarios)
            .then(|| event::Cucumber::feature_finished(feature))
    }

    /// Marks [`Scenario`]s as started and returns [`Rule::Started`] and
    /// [`Feature::Started`] if given [`Scenario`] was first for particular
    /// [`Rule`] or [`Feature`].
    ///
    /// [`Feature`]: gherkin::Feature
    /// [`Feature::Started`]: event::Feature::Started
    /// [`Rule`]: gherkin::Rule
    /// [`Rule::Started`]: event::Rule::Started
    /// [`Scenario`]: gherkin::Scenario
    fn start_scenarios(
        &mut self,
        runnable: impl AsRef<
            [(
                Arc<gherkin::Feature>,
                Option<Arc<gherkin::Rule>>,
                Arc<gherkin::Scenario>,
            )],
        >,
    ) -> impl Iterator<Item = event::Cucumber<W>> {
        let runnable = runnable.as_ref();

        let mut started_features = Vec::new();
        for feature in runnable.iter().map(|(f, ..)| Arc::clone(f)).dedup() {
            let _ = self
                .features_scenarios_count
                .entry(Arc::clone(&feature))
                .or_insert_with(|| {
                    started_features.push(feature);
                    0.into()
                });
        }

        let mut started_rules = Vec::new();
        for (feature, rule) in runnable
            .iter()
            .filter_map(|(f, r, _)| r.clone().map(|r| (Arc::clone(f), r)))
            .dedup()
        {
            let _ = self
                .rule_scenarios_count
                .entry((feature.path.clone(), Arc::clone(&rule)))
                .or_insert_with(|| {
                    started_rules.push((feature, rule));
                    0.into()
                });
        }

        started_features
            .into_iter()
            .map(event::Cucumber::feature_started)
            .chain(
                started_rules
                    .into_iter()
                    .map(|(f, r)| event::Cucumber::rule_started(f, r)),
            )
    }

    /// Removes all finished [`Rule`]s and [`Feature`]s as all their events are
    /// emitted already.
    ///
    /// [`Feature`]: gherkin::Feature
    /// [`Rule`]: gherkin::Rule
    fn cleanup_finished_rules_and_features(&mut self) {
        self.features_scenarios_count = self
            .features_scenarios_count
            .drain()
            .filter(|(f, count)| {
                f.count_scenarios() != count.load(Ordering::SeqCst)
            })
            .collect();

        self.rule_scenarios_count = self
            .rule_scenarios_count
            .drain()
            .filter(|((_, r), count)| {
                r.scenarios.len() != count.load(Ordering::SeqCst)
            })
            .collect();
    }

    /// Notifies with the given [`Cucumber`] event.
    ///
    /// [`Cucumber`]: event::Cucumber
    fn send(&self, event: event::Cucumber<W>) {
        // If the receiver end is dropped, then no one listens for events
        // so we can just ignore it.
        drop(self.sender.unbounded_send((Ok(event), Utc::now())));
    }

    /// Notifies with the given [`Cucumber`] events.
    ///
    /// [`Cucumber`]: event::Cucumber
    fn send_all(&self, events: impl Iterator<Item = event::Cucumber<W>>) {
        for ev in events {
            // If the receiver end is dropped, then no one listens for events
            // so we can just stop from here.
            if self.sender.unbounded_send((Ok(ev), Utc::now())).is_err() {
                break;
            }
        }
    }
}

/// [`Scenario`]s storage.
///
/// [`Scenario`]: gherkin::Scenario
type Scenarios = HashMap<
    ScenarioType,
    Vec<(
        Arc<gherkin::Feature>,
        Option<Arc<gherkin::Rule>>,
        Arc<gherkin::Scenario>,
    )>,
>;

/// Storage sorted by [`ScenarioType`] [`Feature`]'s [`Scenario`]s.
///
/// [`Feature`]: gherkin::Feature
/// [`Scenario`]: gherkin::Scenario
#[derive(Clone, Default)]
struct Features {
    /// Storage itself.
    scenarios: Arc<Mutex<Scenarios>>,

    /// Indicates whether all parsed [`Feature`]s are sorted and stored.
    ///
    /// [`Feature`]: gherkin::Feature
    finished: Arc<AtomicBool>,
}

impl Features {
    /// Splits [`Feature`] into [`Scenario`]s, sorts by [`ScenarioType`] and
    /// stores them.
    ///
    /// [`Feature`]: gherkin::Feature
    /// [`Scenario`]: gherkin::Scenario
    async fn insert<Which>(
        &self,
        feature: gherkin::Feature,
        which_scenario: &Which,
    ) where
        Which: Fn(
                &gherkin::Feature,
                Option<&gherkin::Rule>,
                &gherkin::Scenario,
            ) -> ScenarioType
            + 'static,
    {
        let local = feature
            .scenarios
            .iter()
            .map(|s| (&feature, None, s))
            .chain(feature.rules.iter().flat_map(|r| {
                r.scenarios
                    .iter()
                    .map(|s| (&feature, Some(r), s))
                    .collect::<Vec<_>>()
            }))
            .map(|(f, r, s)| {
                (
                    Arc::new(f.clone()),
                    r.map(|r| Arc::new(r.clone())),
                    Arc::new(s.clone()),
                )
            })
            .into_group_map_by(|(f, r, s)| {
                which_scenario(f, r.as_ref().map(AsRef::as_ref), s)
            });

        let mut scenarios = self.scenarios.lock().await;
        if local.get(&ScenarioType::Serial).is_none() {
            // If there are no Serial Scenarios we just extending already
            // existing Concurrent Scenarios.
            for (which, values) in local {
                scenarios.entry(which).or_default().extend(values);
            }
        } else {
            // If there are Serial Scenarios we insert all Serial and Concurrent
            // Scenarios in front.
            // This is done to execute them closely to one another, so the
            // output wouldn't hang on executing other Concurrent Scenarios.
            for (which, mut values) in local {
                let old = mem::take(scenarios.entry(which).or_default());
                values.extend(old);
                scenarios.entry(which).or_default().extend(values);
            }
        }
    }

    /// Returns [`Scenario`]s which are ready to run.
    ///
    /// [`Scenario`]: gherkin::Scenario
    async fn get(
        &self,
        max_concurrent_scenarios: Option<usize>,
    ) -> Vec<(
        Arc<gherkin::Feature>,
        Option<Arc<gherkin::Rule>>,
        Arc<gherkin::Scenario>,
    )> {
        let mut scenarios = self.scenarios.lock().await;
        scenarios
            .get_mut(&ScenarioType::Serial)
            .and_then(|s| s.pop().map(|s| vec![s]))
            .or_else(|| {
                scenarios.get_mut(&ScenarioType::Concurrent).and_then(|s| {
                    (!s.is_empty()).then(|| {
                        let end = cmp::min(
                            s.len(),
                            max_concurrent_scenarios.unwrap_or(s.len()),
                        );
                        s.drain(0..end).collect()
                    })
                })
            })
            .unwrap_or_default()
    }

    /// Marks that there will be no more [`Feature`]s to execute.
    ///
    /// [`Feature`]: gherkin::Feature
    fn finish(&self) {
        self.finished.store(true, Ordering::SeqCst);
    }

    /// Indicates whether there are more [`Feature`]s to execute.
    ///
    /// [`Feature`]: gherkin::Feature
    fn is_finished(&self) -> bool {
        self.finished.load(Ordering::SeqCst)
    }
}

/// Coerces the given `value` into a type-erased [`Info`].
fn coerce_into_info<T: std::any::Any + Send + 'static>(val: T) -> Info {
    Arc::new(val)
}<|MERGE_RESOLUTION|>--- conflicted
+++ resolved
@@ -156,20 +156,6 @@
     /// [`Scenario`]: gherkin::Scenario
     /// [`Step`]: gherkin::Step
     after_hook: Option<After>,
-}
-
-// Workaround for overwritten doc-comments.
-// https://github.com/TeXitoi/structopt/issues/333#issuecomment-712265332
-#[cfg_attr(
-    not(doc),
-    allow(missing_docs, clippy::missing_docs_in_private_items)
-)]
-#[cfg_attr(doc, doc = "CLI options of [`Basic`] [`Runner`].")]
-#[derive(Clone, Copy, Debug, StructOpt)]
-pub struct Cli {
-    /// Number of concurrent scenarios.
-    #[structopt(long, name = "int")]
-    pub concurrent: Option<usize>,
 }
 
 // Implemented manually to omit redundant trait bounds on `World` and to omit
@@ -400,19 +386,12 @@
         + 'static,
 {
     type Cli = Cli;
-<<<<<<< HEAD
 
     type EventStream = LocalBoxStream<
         'static,
         (parser::Result<event::Cucumber<W>>, DateTime<Utc>),
     >;
 
-=======
-
-    type EventStream =
-        LocalBoxStream<'static, parser::Result<event::Cucumber<W>>>;
-
->>>>>>> 4fa122a8
     fn run<S>(self, features: S, cli: Cli) -> Self::EventStream
     where
         S: Stream<Item = parser::Result<gherkin::Feature>> + 'static,
@@ -436,11 +415,7 @@
         );
         let execute = execute(
             buffer,
-<<<<<<< HEAD
-            cli.concurrent.or(max_concurrent_scenarios),
-=======
             cli.concurrency.or(max_concurrent_scenarios),
->>>>>>> 4fa122a8
             steps,
             sender,
             before_hook,
