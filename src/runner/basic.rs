--- conflicted
+++ resolved
@@ -384,13 +384,8 @@
     /// Indicates whether execution should be stopped after the first failure.
     fail_fast: bool,
 
-<<<<<<< HEAD
-    /// [`TracingCollector`] for forwarding [`event::Scenario::Log`]s.
-    #[cfg(feature = "tracing")]
-=======
     #[cfg(feature = "tracing")]
     /// [`TracingCollector`] for [`event::Scenario::Log`]s forwarding.
->>>>>>> a091bb22
     pub(crate) logs_collector: Arc<AtomicCell<Box<Option<TracingCollector>>>>,
 }
 
@@ -544,8 +539,6 @@
             ) -> ScenarioType
             + 'static,
     {
-        #[cfg(feature = "tracing")]
-        let logs_collector = self.logs_collector;
         let Self {
             max_concurrent_scenarios,
             retries,
@@ -612,8 +605,6 @@
             &'a mut World,
         ) -> LocalBoxFuture<'a, ()>,
     {
-        #[cfg(feature = "tracing")]
-        let logs_collector = self.logs_collector;
         let Self {
             max_concurrent_scenarios,
             retries,
@@ -667,8 +658,6 @@
             Option<&'a mut World>,
         ) -> LocalBoxFuture<'a, ()>,
     {
-        #[cfg(feature = "tracing")]
-        let logs_collector = self.logs_collector;
         let Self {
             max_concurrent_scenarios,
             retries,
@@ -1006,13 +995,8 @@
         {
             #[cfg(feature = "tracing")]
             let forward_logs = {
-<<<<<<< HEAD
-                if let Some(logs_collector) = logs_collector.as_mut() {
-                    logs_collector.start_scenarios(&runnable);
-=======
                 if let Some(coll) = logs_collector.as_mut() {
                     coll.start_scenarios(&runnable);
->>>>>>> a091bb22
                 }
                 async {
                     loop {
@@ -1081,13 +1065,8 @@
             }
             #[cfg(feature = "tracing")]
             {
-<<<<<<< HEAD
-                if let Some(logs_collector) = logs_collector.as_mut() {
-                    logs_collector.finish_scenario(id);
-=======
                 if let Some(coll) = logs_collector.as_mut() {
                     coll.finish_scenario(id);
->>>>>>> a091bb22
                 }
             }
             #[cfg(not(feature = "tracing"))]
@@ -1910,15 +1889,9 @@
     }
 }
 
-<<<<<<< HEAD
-/// ID of the [`Scenario`] for uniquely identifying it.
-///
-/// Note that retried [`Scenario`] has different ID from failed one.
-=======
 /// ID of a [`Scenario`], uniquely identifying it.
 ///
 /// **NOTE**: Retried [`Scenario`] has a different ID from a failed one.
->>>>>>> a091bb22
 ///
 /// [`Scenario`]: gherkin::Scenario
 #[derive(Clone, Copy, Debug, Display, Eq, FromStr, Hash, PartialEq)]
