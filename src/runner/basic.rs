// Copyright (c) 2018-2022  Brendan Molloy <brendan@bbqsrc.net>,
//                          Ilya Solovyiov <ilya.solovyiov@gmail.com>,
//                          Kai Ren <tyranron@gmail.com>
//
// Licensed under the Apache License, Version 2.0 <LICENSE-APACHE or
// http://www.apache.org/licenses/LICENSE-2.0> or the MIT license
// <LICENSE-MIT or http://opensource.org/licenses/MIT>, at your
// option. This file may not be copied, modified, or distributed
// except according to those terms.

//! Default [`Runner`] implementation.

use std::{
    cmp,
    collections::HashMap,
    convert::identity,
    fmt, mem,
    ops::ControlFlow,
    panic::{self, AssertUnwindSafe},
    sync::{
        atomic::{AtomicBool, Ordering},
        Arc,
    },
};

use futures::{
    channel::mpsc,
    future::{self, Either, LocalBoxFuture},
    lock::Mutex,
    pin_mut,
    stream::{self, LocalBoxStream},
    FutureExt as _, Stream, StreamExt as _, TryFutureExt as _,
    TryStreamExt as _,
};
use itertools::Itertools as _;
use regex::{CaptureLocations, Regex};

use crate::{
    event::{self, HookType, Info},
    feature::Ext as _,
    parser, step, Event, Runner, Step, World,
};

/// CLI options of a [`Basic`] [`Runner`].
#[derive(clap::Args, Clone, Copy, Debug)]
pub struct Cli {
    /// Number of scenarios to run concurrently. If not specified, uses the
    /// value configured in tests runner, or 64 by default.
    #[clap(long, short, name = "int")]
    pub concurrency: Option<usize>,

    /// Runs tests until a first failure.
    #[clap(long)]
    pub fail_fast: bool,
}

/// Type determining whether [`Scenario`]s should run concurrently or
/// sequentially.
///
/// [`Scenario`]: gherkin::Scenario
#[derive(Clone, Copy, Debug, Eq, Hash, PartialEq)]
pub enum ScenarioType {
    /// Run [`Scenario`]s sequentially (one-by-one).
    ///
    /// [`Scenario`]: gherkin::Scenario
    Serial,

    /// Run [`Scenario`]s concurrently.
    ///
    /// [`Scenario`]: gherkin::Scenario
    Concurrent,
}

/// Alias for [`fn`] used to determine whether a [`Scenario`] is [`Concurrent`]
/// or a [`Serial`] one.
///
/// [`Concurrent`]: ScenarioType::Concurrent
/// [`Serial`]: ScenarioType::Serial
/// [`Scenario`]: gherkin::Scenario
pub type WhichScenarioFn = fn(
    &gherkin::Feature,
    Option<&gherkin::Rule>,
    &gherkin::Scenario,
) -> ScenarioType;

/// Alias for [`fn`] executed on each [`Scenario`] before running all [`Step`]s.
///
/// [`Scenario`]: gherkin::Scenario
/// [`Step`]: gherkin::Step
pub type BeforeHookFn<World> = for<'a> fn(
    &'a gherkin::Feature,
    Option<&'a gherkin::Rule>,
    &'a gherkin::Scenario,
    &'a mut World,
) -> LocalBoxFuture<'a, ()>;

/// Alias for [`fn`] executed on each [`Scenario`] after running all [`Step`]s.
///
/// [`Scenario`]: gherkin::Scenario
/// [`Step`]: gherkin::Step
pub type AfterHookFn<World> = for<'a> fn(
    &'a gherkin::Feature,
    Option<&'a gherkin::Rule>,
    &'a gherkin::Scenario,
    Option<&'a mut World>,
) -> LocalBoxFuture<'a, ()>;

/// Alias for a failed [`Scenario`].
///
/// [`Scenario`]: gherkin::Scenario
type Failed = bool;

/// Default [`Runner`] implementation which follows [_order guarantees_][1] from
/// the [`Runner`] trait docs.
///
/// Executes [`Scenario`]s concurrently based on the custom function, which
/// returns [`ScenarioType`]. Also, can limit maximum number of concurrent
/// [`Scenario`]s.
///
/// [1]: Runner#order-guarantees
/// [`Scenario`]: gherkin::Scenario
pub struct Basic<
    World,
    F = WhichScenarioFn,
    Before = BeforeHookFn<World>,
    After = AfterHookFn<World>,
> {
    /// Optional number of concurrently executed [`Scenario`]s.
    ///
    /// [`Scenario`]: gherkin::Scenario
    max_concurrent_scenarios: Option<usize>,

    /// [`Collection`] of functions to match [`Step`]s.
    ///
    /// [`Collection`]: step::Collection
    steps: step::Collection<World>,

    /// Function determining whether a [`Scenario`] is [`Concurrent`] or
    /// a [`Serial`] one.
    ///
    /// [`Concurrent`]: ScenarioType::Concurrent
    /// [`Serial`]: ScenarioType::Serial
    /// [`Scenario`]: gherkin::Scenario
    which_scenario: F,

    /// Function, executed on each [`Scenario`] before running all [`Step`]s,
    /// including [`Background`] ones.
    ///
    /// [`Background`]: gherkin::Background
    /// [`Scenario`]: gherkin::Scenario
    /// [`Step`]: gherkin::Step
    before_hook: Option<Before>,

    /// Function, executed on each [`Scenario`] after running all [`Step`]s.
    ///
    /// [`Background`]: gherkin::Background
    /// [`Scenario`]: gherkin::Scenario
    /// [`Step`]: gherkin::Step
    after_hook: Option<After>,

    /// Indicates, whether execution should be stopped after the first failure.
    /// But all already started [`Scenario`]s will be finished.
    ///
    /// [`Scenario`]: gherkin::Scenario
    fail_fast: bool,
}

// Implemented manually to omit redundant trait bounds on `World` and to omit
// outputting `F`.
impl<World, F, B, A> fmt::Debug for Basic<World, F, B, A> {
    fn fmt(&self, f: &mut fmt::Formatter<'_>) -> fmt::Result {
        f.debug_struct("Basic")
            .field("max_concurrent_scenarios", &self.max_concurrent_scenarios)
            .field("steps", &self.steps)
            .finish_non_exhaustive()
    }
}

impl<World> Basic<World, ()> {
    /// Creates a new empty [`Runner`].
    #[must_use]
    pub fn custom() -> Self {
        Self {
            max_concurrent_scenarios: None,
            steps: step::Collection::new(),
            which_scenario: (),
            before_hook: None,
            after_hook: None,
            fail_fast: false,
        }
    }
}

impl<World> Default for Basic<World> {
    fn default() -> Self {
        let which_scenario: WhichScenarioFn = |_, _, scenario| {
            scenario
                .tags
                .iter()
                .any(|tag| tag == "serial")
                .then(|| ScenarioType::Serial)
                .unwrap_or(ScenarioType::Concurrent)
        };

        Self {
            max_concurrent_scenarios: Some(64),
            steps: step::Collection::new(),
            which_scenario,
            before_hook: None,
            after_hook: None,
            fail_fast: false,
        }
    }
}

impl<World, Which, Before, After> Basic<World, Which, Before, After> {
    /// If `max` is [`Some`], then number of concurrently executed [`Scenario`]s
    /// will be limited.
    ///
    /// [`Scenario`]: gherkin::Scenario
    #[must_use]
    pub fn max_concurrent_scenarios(
        mut self,
        max: impl Into<Option<usize>>,
    ) -> Self {
        self.max_concurrent_scenarios = max.into();
        self
    }

    /// Run tests until the first failure.
    #[must_use]
    pub const fn fail_fast(mut self) -> Self {
        self.fail_fast = true;
        self
    }

    /// Function determining whether a [`Scenario`] is [`Concurrent`] or
    /// a [`Serial`] one.
    ///
    /// [`Concurrent`]: ScenarioType::Concurrent
    /// [`Serial`]: ScenarioType::Serial
    /// [`Scenario`]: gherkin::Scenario
    #[must_use]
    pub fn which_scenario<F>(self, func: F) -> Basic<World, F, Before, After>
    where
        F: Fn(
                &gherkin::Feature,
                Option<&gherkin::Rule>,
                &gherkin::Scenario,
            ) -> ScenarioType
            + 'static,
    {
        let Self {
            max_concurrent_scenarios,
            steps,
            before_hook,
            after_hook,
            fail_fast,
            ..
        } = self;
        Basic {
            max_concurrent_scenarios,
            steps,
            which_scenario: func,
            before_hook,
            after_hook,
            fail_fast,
        }
    }

    /// Sets a hook, executed on each [`Scenario`] before running all its
    /// [`Step`]s, including [`Background`] ones.
    ///
    /// [`Background`]: gherkin::Background
    /// [`Scenario`]: gherkin::Scenario
    /// [`Step`]: gherkin::Step
    #[must_use]
    pub fn before<Func>(self, func: Func) -> Basic<World, Which, Func, After>
    where
        Func: for<'a> Fn(
            &'a gherkin::Feature,
            Option<&'a gherkin::Rule>,
            &'a gherkin::Scenario,
            &'a mut World,
        ) -> LocalBoxFuture<'a, ()>,
    {
        let Self {
            max_concurrent_scenarios,
            steps,
            which_scenario,
            after_hook,
            fail_fast,
            ..
        } = self;
        Basic {
            max_concurrent_scenarios,
            steps,
            which_scenario,
            before_hook: Some(func),
            after_hook,
            fail_fast,
        }
    }

    /// Sets hook, executed on each [`Scenario`] after running all its
    /// [`Step`]s, even after [`Skipped`] of [`Failed`] ones.
    ///
    /// Last `World` argument is supplied to the function, in case it was
    /// initialized before by running [`before`] hook or any non-failed
    /// [`Step`]. In case the last [`Scenario`]'s [`Step`] failed, we want to
    /// return event with an exact `World` state. Also, we don't want to impose
    /// additional [`Clone`] bounds on `World`, so the only option left is to
    /// pass [`None`] to the function.
    ///
    /// [`before`]: Self::before()
    /// [`Failed`]: event::Step::Failed
    /// [`Scenario`]: gherkin::Scenario
    /// [`Skipped`]: event::Step::Skipped
    /// [`Step`]: gherkin::Step
    #[must_use]
    pub fn after<Func>(self, func: Func) -> Basic<World, Which, Before, Func>
    where
        Func: for<'a> Fn(
            &'a gherkin::Feature,
            Option<&'a gherkin::Rule>,
            &'a gherkin::Scenario,
            Option<&'a mut World>,
        ) -> LocalBoxFuture<'a, ()>,
    {
        let Self {
            max_concurrent_scenarios,
            steps,
            which_scenario,
            before_hook,
            fail_fast,
            ..
        } = self;
        Basic {
            max_concurrent_scenarios,
            steps,
            which_scenario,
            before_hook,
            after_hook: Some(func),
            fail_fast,
        }
    }

    /// Sets the given [`Collection`] of [`Step`]s to this [`Runner`].
    ///
    /// [`Collection`]: step::Collection
    #[allow(clippy::missing_const_for_fn)] // false positive: drop in const
    #[must_use]
    pub fn steps(mut self, steps: step::Collection<World>) -> Self {
        self.steps = steps;
        self
    }

    /// Adds a [Given] [`Step`] matching the given `regex`.
    ///
    /// [Given]: https://cucumber.io/docs/gherkin/reference/#given
    #[must_use]
    pub fn given(mut self, regex: Regex, step: Step<World>) -> Self {
        self.steps = mem::take(&mut self.steps).given(None, regex, step);
        self
    }

    /// Adds a [When] [`Step`] matching the given `regex`.
    ///
    /// [When]: https://cucumber.io/docs/gherkin/reference/#given
    #[must_use]
    pub fn when(mut self, regex: Regex, step: Step<World>) -> Self {
        self.steps = mem::take(&mut self.steps).when(None, regex, step);
        self
    }

    /// Adds a [Then] [`Step`] matching the given `regex`.
    ///
    /// [Then]: https://cucumber.io/docs/gherkin/reference/#then
    #[must_use]
    pub fn then(mut self, regex: Regex, step: Step<World>) -> Self {
        self.steps = mem::take(&mut self.steps).then(None, regex, step);
        self
    }
}

impl<W, Which, Before, After> Runner<W> for Basic<W, Which, Before, After>
where
    W: World,
    Which: Fn(
            &gherkin::Feature,
            Option<&gherkin::Rule>,
            &gherkin::Scenario,
        ) -> ScenarioType
        + 'static,
    Before: for<'a> Fn(
            &'a gherkin::Feature,
            Option<&'a gherkin::Rule>,
            &'a gherkin::Scenario,
            &'a mut W,
        ) -> LocalBoxFuture<'a, ()>
        + 'static,
    After: for<'a> Fn(
            &'a gherkin::Feature,
            Option<&'a gherkin::Rule>,
            &'a gherkin::Scenario,
            Option<&'a mut W>,
        ) -> LocalBoxFuture<'a, ()>
        + 'static,
{
    type Cli = Cli;

    type EventStream =
        LocalBoxStream<'static, parser::Result<Event<event::Cucumber<W>>>>;

    fn run<S>(self, features: S, cli: Cli) -> Self::EventStream
    where
        S: Stream<Item = parser::Result<gherkin::Feature>> + 'static,
    {
        let Self {
            max_concurrent_scenarios,
            steps,
            which_scenario,
            before_hook,
            after_hook,
            fail_fast,
        } = self;

        let fail_fast = if cli.fail_fast { true } else { fail_fast };
        let buffer = Features::default();
        let (sender, receiver) = mpsc::unbounded();

        let insert = insert_features(
            buffer.clone(),
            features,
            which_scenario,
            sender.clone(),
            fail_fast,
        );
        let execute = execute(
            buffer,
            cli.concurrency.or(max_concurrent_scenarios),
            steps,
            sender,
            before_hook,
            after_hook,
            fail_fast,
        );

        stream::select(
            receiver.map(Either::Left),
            future::join(insert, execute)
                .into_stream()
                .map(Either::Right),
        )
        .filter_map(|r| async {
            match r {
                Either::Left(ev) => Some(ev),
                Either::Right(_) => None,
            }
        })
        .boxed_local()
    }
}

/// Stores [`Feature`]s for later use by [`execute()`].
///
/// [`Feature`]: gherkin::Feature
async fn insert_features<W, S, F>(
    into: Features,
    features: S,
    which_scenario: F,
    sender: mpsc::UnboundedSender<parser::Result<Event<event::Cucumber<W>>>>,
    fail_fast: bool,
) where
    S: Stream<Item = parser::Result<gherkin::Feature>> + 'static,
    F: Fn(
            &gherkin::Feature,
            Option<&gherkin::Rule>,
            &gherkin::Scenario,
        ) -> ScenarioType
        + 'static,
{
    pin_mut!(features);
    while let Some(feat) = features.next().await {
        match feat {
            Ok(f) => into.insert(f, &which_scenario).await,
            // If the receiver end is dropped, then no one listens for events
            // so we can just stop from here.
            Err(e) => {
                if sender.unbounded_send(Err(e)).is_err() || fail_fast {
                    break;
                }
            }
        }
    }

    into.finish();
}

/// Retrieves [`Feature`]s and executes them.
///
/// # Events
///
/// - [`Scenario`] events are emitted by [`Executor`].
/// - If [`Scenario`] was first or last for particular [`Rule`] or [`Feature`],
<<<<<<< HEAD
/// emits starting or finishing events for them.
=======
///   emits starting or finishing events for them.
>>>>>>> 7da91075
///
/// [`Feature`]: gherkin::Feature
/// [`Rule`]: gherkin::Rule
/// [`Scenario`]: gherkin::Scenario
async fn execute<W, Before, After>(
    features: Features,
    max_concurrent_scenarios: Option<usize>,
    collection: step::Collection<W>,
    event_sender: mpsc::UnboundedSender<
        parser::Result<Event<event::Cucumber<W>>>,
    >,
    before_hook: Option<Before>,
    after_hook: Option<After>,
    fail_fast: bool,
) where
    W: World,
    Before: 'static
        + for<'a> Fn(
            &'a gherkin::Feature,
            Option<&'a gherkin::Rule>,
            &'a gherkin::Scenario,
            &'a mut W,
        ) -> LocalBoxFuture<'a, ()>,
    After: 'static
        + for<'a> Fn(
            &'a gherkin::Feature,
            Option<&'a gherkin::Rule>,
            &'a gherkin::Scenario,
            Option<&'a mut W>,
        ) -> LocalBoxFuture<'a, ()>,
{
    // Those panic hook shenanigans are done to avoid console messages like
    // "thread 'main' panicked at ..."
    //
    // 1. We obtain the current panic hook and replace it with an empty one.
    // 2. We run tests, which can panic. In that case we pass all panic info
    //    down the line to the Writer, which will print it at a right time.
    // 3. We restore original panic hook, because suppressing all panics doesn't
    //    sound like a very good idea.
    let hook = panic::take_hook();
    panic::set_hook(Box::new(|_| {}));

    let (finished_sender, finished_receiver) = mpsc::unbounded();
    let mut storage = FinishedRulesAndFeatures::new(finished_receiver);
    let executor = Executor::new(
        collection,
        before_hook,
        after_hook,
        event_sender,
        finished_sender,
    );

    executor.send_event(event::Cucumber::Started);

<<<<<<< HEAD
    // TODO: replace with ControlFlow::map_break once stabilized.
    let map_break = |cf| match cf {
        ControlFlow::Continue(cont) => cont,
        ControlFlow::Break(()) => Some(0),
    };

    let mut started_scenarios = ControlFlow::Continue(max_concurrent_scenarios);
    let mut run_scenarios = stream::FuturesUnordered::new();
    loop {
        let runnable = features.get(map_break(started_scenarios)).await;
=======
    let mut started_scenarios = max_concurrent_scenarios;
    let mut run_scenarios = stream::FuturesUnordered::new();
    loop {
        let runnable = features.get(started_scenarios).await;
>>>>>>> 7da91075
        if run_scenarios.is_empty() && runnable.is_empty() {
            if features.is_finished() {
                break;
            }
            continue;
        }

        let started = storage.start_scenarios(&runnable);
        executor.send_all_events(started);

<<<<<<< HEAD
        if let ControlFlow::Continue(Some(sc)) = &mut started_scenarios {
            *sc -= runnable.len();
        }

        for (f, r, s) in runnable {
            run_scenarios.push(executor.run_scenario(f, r, s));
        }

        if run_scenarios.next().await.is_some() {
            if let ControlFlow::Continue(Some(sc)) = &mut started_scenarios {
=======
        if let Some(sc) = started_scenarios.as_mut() {
            *sc -= runnable.len();
        }

        for (f, r, s) in runnable {
            run_scenarios.push(executor.run_scenario(f, r, s));
        }

        if run_scenarios.next().await.is_some() {
            if let Some(sc) = started_scenarios.as_mut() {
>>>>>>> 7da91075
                *sc += 1;
            }
        }

<<<<<<< HEAD
        while let Ok(Some((feat, rule, scenario_failed))) =
            storage.finished_receiver.try_next()
=======
        while let Ok(Some((feat, rule))) = storage.finished_receiver.try_next()
>>>>>>> 7da91075
        {
            if let Some(r) = rule {
                if let Some(f) =
                    storage.rule_scenario_finished(Arc::clone(&feat), r)
                {
                    executor.send_event(f);
                }
            }
<<<<<<< HEAD

            if let Some(f) = storage.feature_scenario_finished(feat) {
                executor.send_event(f);
            }

            if fail_fast && scenario_failed {
                started_scenarios = ControlFlow::Break(());
            }
        }
    }

    // This is done in case because of `fail_fast` not all Scenarios were
    // executed.
    executor.send_all_events(storage.finish_all_rules_and_features());

=======
            if let Some(f) = storage.feature_scenario_finished(feat) {
                executor.send_event(f);
            }
        }
    }

>>>>>>> 7da91075
    executor.send_event(event::Cucumber::Finished);

    panic::set_hook(hook);
}

/// Runs [`Scenario`]s and notifies about their state of completion.
///
/// [`Scenario`]: gherkin::Scenario
struct Executor<W, Before, After> {
    /// [`Step`]s [`Collection`].
    ///
    /// [`Collection`]: step::Collection
    /// [`Step`]: step::Step
    collection: step::Collection<W>,

    /// Function, executed on each [`Scenario`] before running all [`Step`]s,
    /// including [`Background`] ones.
    ///
    /// [`Background`]: gherkin::Background
    /// [`Scenario`]: gherkin::Scenario
    /// [`Step`]: gherkin::Step
    before_hook: Option<Before>,

    /// Function, executed on each [`Scenario`] after running all [`Step`]s.
    ///
    /// [`Scenario`]: gherkin::Scenario
    /// [`Step`]: gherkin::Step
    after_hook: Option<After>,

    /// Sender for [`Scenario`] [events][1].
    ///
    /// [`Scenario`]: gherkin::Scenario
    /// [1]: event::Scenario
    event_sender:
        mpsc::UnboundedSender<parser::Result<Event<event::Cucumber<W>>>>,

    /// Sender for notifying of [`Scenario`]s completion.
    ///
    /// [`Scenario`]: gherkin::Scenario
    finished_sender: mpsc::UnboundedSender<(
        Arc<gherkin::Feature>,
        Option<Arc<gherkin::Rule>>,
<<<<<<< HEAD
        Failed,
=======
>>>>>>> 7da91075
    )>,
}

impl<W: World, Before, After> Executor<W, Before, After>
where
    Before: 'static
        + for<'a> Fn(
            &'a gherkin::Feature,
            Option<&'a gherkin::Rule>,
            &'a gherkin::Scenario,
            &'a mut W,
        ) -> LocalBoxFuture<'a, ()>,
    After: 'static
        + for<'a> Fn(
            &'a gherkin::Feature,
            Option<&'a gherkin::Rule>,
            &'a gherkin::Scenario,
            Option<&'a mut W>,
        ) -> LocalBoxFuture<'a, ()>,
{
    /// Creates a new [`Executor`].
    fn new(
        collection: step::Collection<W>,
        before_hook: Option<Before>,
        after_hook: Option<After>,
        event_sender: mpsc::UnboundedSender<
            parser::Result<Event<event::Cucumber<W>>>,
        >,
        finished_sender: mpsc::UnboundedSender<(
            Arc<gherkin::Feature>,
            Option<Arc<gherkin::Rule>>,
<<<<<<< HEAD
            Failed,
=======
>>>>>>> 7da91075
        )>,
    ) -> Self {
        Self {
            collection,
            before_hook,
            after_hook,
            event_sender,
            finished_sender,
        }
    }

    /// Runs a [`Scenario`].
    ///
    /// # Events
    ///
    /// - Emits all [`Scenario`] events.
    ///
    /// [`Feature`]: gherkin::Feature
    /// [`Rule`]: gherkin::Rule
    /// [`Scenario`]: gherkin::Scenario
    #[allow(clippy::too_many_lines)]
    async fn run_scenario(
        &self,
        feature: Arc<gherkin::Feature>,
        rule: Option<Arc<gherkin::Rule>>,
        scenario: Arc<gherkin::Scenario>,
    ) {
        let ok = |e: fn(_) -> event::Scenario<W>| {
            let (f, r, s) = (&feature, &rule, &scenario);
            move |step| {
                let (f, r, s) = (Arc::clone(f), r.clone(), Arc::clone(s));
                event::Cucumber::scenario(f, r, s, e(step))
            }
        };
        let ok_capt = |e: fn(_, _) -> event::Scenario<W>| {
            let (f, r, s) = (&feature, &rule, &scenario);
            move |step, captures| {
                let (f, r, s) = (Arc::clone(f), r.clone(), Arc::clone(s));
                event::Cucumber::scenario(f, r, s, e(step, captures))
            }
        };
        let err = |e: fn(_, _, _, _) -> event::Scenario<W>| {
            let (f, r, s) = (&feature, &rule, &scenario);
            move |step, captures, w, info| {
                let (f, r, s) = (Arc::clone(f), r.clone(), Arc::clone(s));
                event::Cucumber::scenario(f, r, s, e(step, captures, w, info))
            }
        };

        let compose = |started, passed, skipped, failed| {
            (ok(started), ok_capt(passed), ok(skipped), err(failed))
        };
        let into_bg_step_ev = compose(
            event::Scenario::background_step_started,
            event::Scenario::background_step_passed,
            event::Scenario::background_step_skipped,
            event::Scenario::background_step_failed,
        );
        let into_step_ev = compose(
            event::Scenario::step_started,
            event::Scenario::step_passed,
            event::Scenario::step_skipped,
            event::Scenario::step_failed,
        );

        self.send_event(event::Cucumber::scenario(
            Arc::clone(&feature),
            rule.clone(),
            Arc::clone(&scenario),
            event::Scenario::Started,
        ));

        let mut is_failed = false;
        let world = async {
            let before_hook = self
                .run_before_hook(&feature, rule.as_ref(), &scenario)
                .await
                .map_err(|_unit| None)?;

            let feature_background = feature
                .background
                .as_ref()
                .map(|b| b.steps.iter().map(|s| Arc::new(s.clone())))
                .into_iter()
                .flatten();

            let feature_background = stream::iter(feature_background)
                .map(Ok)
                .try_fold(before_hook, |world, bg_step| {
                    self.run_step(world, bg_step, into_bg_step_ev).map_ok(Some)
                })
                .await?;

            let rule_background = rule
                .as_ref()
                .map(|r| {
                    r.background
                        .as_ref()
                        .map(|b| b.steps.iter().map(|s| Arc::new(s.clone())))
                        .into_iter()
                        .flatten()
                })
                .into_iter()
                .flatten();

            let rule_background = stream::iter(rule_background)
                .map(Ok)
                .try_fold(feature_background, |world, bg_step| {
                    self.run_step(world, bg_step, into_bg_step_ev).map_ok(Some)
                })
                .await?;

            stream::iter(scenario.steps.iter().map(|s| Arc::new(s.clone())))
                .map(Ok)
                .try_fold(rule_background, |world, step| {
                    self.run_step(world, step, into_step_ev).map_ok(Some)
                })
                .await
        }
        .inspect_err(|e| {
            if e.is_none() {
                is_failed = true;
            }
        })
        .await
        .unwrap_or_else(identity);

        self.run_after_hook(world, &feature, rule.as_ref(), &scenario)
            .await
            .map_or_else(|_| is_failed = true, drop);

        self.send_event(event::Cucumber::scenario(
            Arc::clone(&feature),
            rule.clone(),
            Arc::clone(&scenario),
            event::Scenario::Finished,
        ));

<<<<<<< HEAD
        self.scenario_finished(feature, rule, is_failed);
=======
        self.scenario_finished(feature, rule);
>>>>>>> 7da91075
    }

    /// Executes [`HookType::Before`], if present.
    ///
    /// # Events
    ///
    /// - Emits [`HookType::Before`] event.
    async fn run_before_hook(
        &self,
        feature: &Arc<gherkin::Feature>,
        rule: Option<&Arc<gherkin::Rule>>,
        scenario: &Arc<gherkin::Scenario>,
    ) -> Result<Option<W>, ()> {
        let init_world = async {
            AssertUnwindSafe(W::new())
                .catch_unwind()
                .await
                .map_err(Info::from)
                .and_then(|r| {
                    r.map_err(|e| {
                        coerce_into_info(format!(
                            "failed to initialize World: {}",
                            e,
                        ))
                    })
                })
                .map_err(|info| (info, None))
        };

        if let Some(hook) = self.before_hook.as_ref() {
            self.send_event(event::Cucumber::scenario(
                Arc::clone(feature),
                rule.map(Arc::clone),
                Arc::clone(scenario),
                event::Scenario::hook_started(HookType::Before),
            ));

            let fut = init_world.and_then(|mut world| async {
                let fut = (hook)(
                    feature.as_ref(),
                    rule.as_ref().map(AsRef::as_ref),
                    scenario.as_ref(),
                    &mut world,
                );
                match AssertUnwindSafe(fut).catch_unwind().await {
                    Ok(()) => Ok(world),
                    Err(i) => Err((Info::from(i), Some(world))),
                }
            });

            match fut.await {
                Ok(world) => {
                    self.send_event(event::Cucumber::scenario(
                        Arc::clone(feature),
                        rule.map(Arc::clone),
                        Arc::clone(scenario),
                        event::Scenario::hook_passed(HookType::Before),
                    ));
                    Ok(Some(world))
                }
                Err((info, world)) => {
                    self.send_event(event::Cucumber::scenario(
                        Arc::clone(feature),
                        rule.map(Arc::clone),
                        Arc::clone(scenario),
                        event::Scenario::hook_failed(
                            HookType::Before,
                            world.map(Arc::new),
                            info,
                        ),
                    ));
                    Err(())
                }
            }
        } else {
            Ok(None)
        }
    }

    /// Executes [`HookType::After`], if present.
    ///
    /// # Event
    ///
    /// - Emits [`HookType::After`] event.
    async fn run_after_hook(
        &self,
        mut world: Option<W>,
        feature: &Arc<gherkin::Feature>,
        rule: Option<&Arc<gherkin::Rule>>,
        scenario: &Arc<gherkin::Scenario>,
    ) -> Result<Option<W>, ()> {
        if let Some(hook) = self.after_hook.as_ref() {
            self.send_event(event::Cucumber::scenario(
                Arc::clone(feature),
                rule.map(Arc::clone),
                Arc::clone(scenario),
                event::Scenario::hook_started(HookType::After),
            ));

            let fut = async {
                let fut = (hook)(
                    feature.as_ref(),
                    rule.as_ref().map(AsRef::as_ref),
                    scenario.as_ref(),
                    world.as_mut(),
                );
                match AssertUnwindSafe(fut).catch_unwind().await {
                    Ok(()) => Ok(world),
                    Err(info) => Err((info, world)),
                }
            };

            #[allow(clippy::shadow_unrelated)]
            match fut.await {
                Ok(world) => {
                    self.send_event(event::Cucumber::scenario(
                        Arc::clone(feature),
                        rule.map(Arc::clone),
                        Arc::clone(scenario),
                        event::Scenario::hook_passed(HookType::After),
                    ));
                    Ok(world)
                }
                Err((info, world)) => {
                    self.send_event(event::Cucumber::scenario(
                        Arc::clone(feature),
                        rule.map(Arc::clone),
                        Arc::clone(scenario),
                        event::Scenario::hook_failed(
                            HookType::After,
                            world.map(Arc::new),
                            info.into(),
                        ),
                    ));
                    Err(())
                }
            }
        } else {
            Ok(None)
        }
    }

    /// Runs a [`Step`].
    ///
    /// # Events
    ///
    /// - Emits all [`Step`] events.
    ///
    /// [`Step`]: gherkin::Step
    async fn run_step<St, Ps, Sk, F>(
        &self,
        world: Option<W>,
        step: Arc<gherkin::Step>,
        (started, passed, skipped, failed): (St, Ps, Sk, F),
    ) -> Result<W, Option<W>>
    where
        St: FnOnce(Arc<gherkin::Step>) -> event::Cucumber<W>,
        Ps: FnOnce(Arc<gherkin::Step>, CaptureLocations) -> event::Cucumber<W>,
        Sk: FnOnce(Arc<gherkin::Step>) -> event::Cucumber<W>,
        F: FnOnce(
            Arc<gherkin::Step>,
            Option<CaptureLocations>,
            Option<Arc<W>>,
            event::StepError,
        ) -> event::Cucumber<W>,
    {
        self.send_event(started(Arc::clone(&step)));

        let run = async {
            let (step_fn, captures, ctx) = match self.collection.find(&step) {
                Ok(Some(f)) => f,
                Ok(None) => return Ok((None, world)),
                Err(e) => {
                    let e = event::StepError::AmbiguousMatch(e);
                    return Err((e, None, world));
                }
            };

            let mut world = if let Some(w) = world {
                w
            } else {
                match AssertUnwindSafe(W::new()).catch_unwind().await {
                    Ok(Ok(w)) => w,
                    Ok(Err(e)) => {
                        let e = event::StepError::Panic(coerce_into_info(
                            format!("failed to initialize World: {}", e),
                        ));
                        return Err((e, None, None));
                    }
                    Err(e) => {
                        let e = event::StepError::Panic(e.into());
                        return Err((e, None, None));
                    }
                }
            };

            match AssertUnwindSafe(step_fn(&mut world, ctx))
                .catch_unwind()
                .await
            {
                Ok(()) => Ok((Some(captures), Some(world))),
                Err(e) => {
                    let e = event::StepError::Panic(e.into());
                    Err((e, Some(captures), Some(world)))
                }
            }
        };

        #[allow(clippy::shadow_unrelated)]
        match run.await {
            Ok((Some(captures), Some(world))) => {
                self.send_event(passed(step, captures));
                Ok(world)
            }
            Ok((_, world)) => {
                self.send_event(skipped(step));
                Err(world)
            }
            Err((err, captures, world)) => {
                self.send_event(failed(
                    step,
                    captures,
                    world.map(Arc::new),
                    err,
                ));
                Err(None)
            }
        }
    }

    /// Notifies [`FinishedRulesAndFeatures`] about [`Scenario`] being finished.
    ///
    /// [`Scenario`]: gherkin::Scenario
    fn scenario_finished(
        &self,
        feature: Arc<gherkin::Feature>,
        rule: Option<Arc<gherkin::Rule>>,
<<<<<<< HEAD
        is_failed: Failed,
    ) {
        // If the receiver end is dropped, then no one listens for events
        // so we can just ignore it.
        drop(
            self.finished_sender
                .unbounded_send((feature, rule, is_failed)),
        );
=======
    ) {
        // If the receiver end is dropped, then no one listens for events
        // so we can just ignore it.
        drop(self.finished_sender.unbounded_send((feature, rule)));
>>>>>>> 7da91075
    }

    /// Notifies with the given [`Cucumber`] event.
    ///
    /// [`Cucumber`]: event::Cucumber
    fn send_event(&self, event: event::Cucumber<W>) {
        // If the receiver end is dropped, then no one listens for events
        // so we can just ignore it.
        drop(self.event_sender.unbounded_send(Ok(Event::new(event))));
    }

    /// Notifies with the given [`Cucumber`] events.
    ///
    /// [`Cucumber`]: event::Cucumber
    fn send_all_events(
        &self,
        events: impl Iterator<Item = event::Cucumber<W>>,
    ) {
        for v in events {
            // If the receiver end is dropped, then no one listens for events
            // so we can just stop from here.
            if self.event_sender.unbounded_send(Ok(Event::new(v))).is_err() {
                break;
            }
        }
    }
}

<<<<<<< HEAD
/// Stores currently ran [`Rule`]s and [`Feature`]s and notifies about their
=======
/// Stores currently running [`Rule`]s and [`Feature`]s and notifies about their
>>>>>>> 7da91075
/// state of completion.
///
/// [`Feature`]: gherkin::Feature
/// [`Rule`]: gherkin::Rule
struct FinishedRulesAndFeatures {
    /// Number of finished [`Scenario`]s of [`Feature`].
    ///
    /// [`Feature`]: gherkin::Feature
    /// [`Scenario`]: gherkin::Scenario
    features_scenarios_count: HashMap<Arc<gherkin::Feature>, usize>,

    /// Number of finished [`Scenario`]s of [`Rule`].
    ///
<<<<<<< HEAD
    /// We also store path to [`Feature`] so [`Rule`]s with same names and
    /// spans in different `.feature` files will have different hashes.
    ///
    /// [`Feature`]: gherkin::Feature
    /// [`Rule`]: gherkin::Rule
    /// [`Scenario`]: gherkin::Scenario
    rule_scenarios_count:
        HashMap<(Arc<gherkin::Feature>, Arc<gherkin::Rule>), usize>,
=======
    /// We also store path to `.feature` file so [`Rule`]s with same names and
    /// spans in different files will have different hashes.
    ///
    /// [`Rule`]: gherkin::Rule
    /// [`Scenario`]: gherkin::Scenario
    rule_scenarios_count: HashMap<(Option<PathBuf>, Arc<gherkin::Rule>), usize>,
>>>>>>> 7da91075

    /// Receiver for notifying state of [`Scenario`]s completion.
    ///
    /// [`Scenario`]: gherkin::Scenario
    finished_receiver: mpsc::UnboundedReceiver<(
        Arc<gherkin::Feature>,
        Option<Arc<gherkin::Rule>>,
<<<<<<< HEAD
        Failed,
=======
>>>>>>> 7da91075
    )>,
}

impl FinishedRulesAndFeatures {
<<<<<<< HEAD
    /// Creates a new [`Executor`].
=======
    /// Creates a new [`FinishedRulesAndFeatures`] store.
>>>>>>> 7da91075
    fn new(
        finished_receiver: mpsc::UnboundedReceiver<(
            Arc<gherkin::Feature>,
            Option<Arc<gherkin::Rule>>,
<<<<<<< HEAD
            Failed,
=======
>>>>>>> 7da91075
        )>,
    ) -> Self {
        Self {
            features_scenarios_count: HashMap::new(),
            rule_scenarios_count: HashMap::new(),
            finished_receiver,
        }
    }

    /// Marks [`Rule`]'s [`Scenario`] as finished and returns [`Rule::Finished`]
    /// event if no [`Scenario`]s left.
    ///
    /// [`Rule`]: gherkin::Rule
    /// [`Rule::Finished`]: event::Rule::Finished
    /// [`Scenario`]: gherkin::Scenario
    fn rule_scenario_finished<W>(
        &mut self,
        feature: Arc<gherkin::Feature>,
        rule: Arc<gherkin::Rule>,
    ) -> Option<event::Cucumber<W>> {
        let finished_scenarios = self
            .rule_scenarios_count
<<<<<<< HEAD
            .get_mut(&(Arc::clone(&feature), Arc::clone(&rule)))
=======
            .get_mut(&(feature.path.clone(), Arc::clone(&rule)))
>>>>>>> 7da91075
            .unwrap_or_else(|| panic!("No Rule {}", rule.name));
        *finished_scenarios += 1;
        (rule.scenarios.len() == *finished_scenarios).then(|| {
            let _ = self
                .rule_scenarios_count
<<<<<<< HEAD
                .remove(&(Arc::clone(&feature), Arc::clone(&rule)));
=======
                .remove(&(feature.path.clone(), Arc::clone(&rule)));
>>>>>>> 7da91075
            event::Cucumber::rule_finished(feature, rule)
        })
    }

    /// Marks [`Feature`]'s [`Scenario`] as finished and returns
    /// [`Feature::Finished`] event if no [`Scenario`]s left.
    ///
    /// [`Feature`]: gherkin::Feature
    /// [`Feature::Finished`]: event::Feature::Finished
    /// [`Scenario`]: gherkin::Scenario
    fn feature_scenario_finished<W>(
        &mut self,
        feature: Arc<gherkin::Feature>,
    ) -> Option<event::Cucumber<W>> {
        let finished_scenarios = self
            .features_scenarios_count
            .get_mut(&feature)
            .unwrap_or_else(|| panic!("No Feature {}", feature.name));
        *finished_scenarios += 1;
        let scenarios = feature.count_scenarios();
        (scenarios == *finished_scenarios).then(|| {
            let _ = self.features_scenarios_count.remove(&feature);
            event::Cucumber::feature_finished(feature)
        })
<<<<<<< HEAD
    }

    /// Marks all [`Rule`]s and [`Feature`]s as finished and returns
    /// finished events.
    ///
    /// [`Feature`]: gherkin::Feature
    /// [`Rule`]: gherkin::Rule
    fn finish_all_rules_and_features<W>(
        &mut self,
    ) -> impl Iterator<Item = event::Cucumber<W>> + '_ {
        self.rule_scenarios_count
            .drain()
            .map(|((feat, rule), _)| event::Cucumber::rule_finished(feat, rule))
            .chain(
                self.features_scenarios_count
                    .drain()
                    .map(|(feat, _)| event::Cucumber::feature_finished(feat)),
            )
=======
>>>>>>> 7da91075
    }

    /// Marks [`Scenario`]s as started and returns [`Rule::Started`] and
    /// [`Feature::Started`] if given [`Scenario`] was first for particular
    /// [`Rule`] or [`Feature`].
    ///
    /// [`Feature`]: gherkin::Feature
    /// [`Feature::Started`]: event::Feature::Started
    /// [`Rule`]: gherkin::Rule
    /// [`Rule::Started`]: event::Rule::Started
    /// [`Scenario`]: gherkin::Scenario
    fn start_scenarios<W>(
        &mut self,
        runnable: impl AsRef<
            [(
                Arc<gherkin::Feature>,
                Option<Arc<gherkin::Rule>>,
                Arc<gherkin::Scenario>,
            )],
        >,
    ) -> impl Iterator<Item = event::Cucumber<W>> {
        let runnable = runnable.as_ref();

        let mut started_features = Vec::new();
        for feature in runnable.iter().map(|(f, ..)| Arc::clone(f)).dedup() {
            let _ = self
                .features_scenarios_count
                .entry(Arc::clone(&feature))
                .or_insert_with(|| {
                    started_features.push(feature);
                    0
                });
        }

        let mut started_rules = Vec::new();
        for (feat, rule) in runnable
            .iter()
            .filter_map(|(feat, rule, _)| {
                rule.clone().map(|r| (Arc::clone(feat), r))
            })
            .dedup()
        {
            let _ = self
                .rule_scenarios_count
                .entry((Arc::clone(&feat), Arc::clone(&rule)))
                .or_insert_with(|| {
                    started_rules.push((feat, rule));
                    0
                });
        }

        started_features
            .into_iter()
            .map(event::Cucumber::feature_started)
            .chain(
                started_rules
                    .into_iter()
                    .map(|(f, r)| event::Cucumber::rule_started(f, r)),
            )
    }
}

/// [`Scenario`]s storage.
///
/// [`Scenario`]: gherkin::Scenario
type Scenarios = HashMap<
    ScenarioType,
    Vec<(
        Arc<gherkin::Feature>,
        Option<Arc<gherkin::Rule>>,
        Arc<gherkin::Scenario>,
    )>,
>;

/// Storage sorted by [`ScenarioType`] [`Feature`]'s [`Scenario`]s.
///
/// [`Feature`]: gherkin::Feature
/// [`Scenario`]: gherkin::Scenario
#[derive(Clone, Default)]
struct Features {
    /// Storage itself.
    scenarios: Arc<Mutex<Scenarios>>,

    /// Indicates whether all parsed [`Feature`]s are sorted and stored.
    ///
    /// [`Feature`]: gherkin::Feature
    finished: Arc<AtomicBool>,
}

impl Features {
    /// Splits [`Feature`] into [`Scenario`]s, sorts by [`ScenarioType`] and
    /// stores them.
    ///
    /// [`Feature`]: gherkin::Feature
    /// [`Scenario`]: gherkin::Scenario
    async fn insert<Which>(
        &self,
        feature: gherkin::Feature,
        which_scenario: &Which,
    ) where
        Which: Fn(
                &gherkin::Feature,
                Option<&gherkin::Rule>,
                &gherkin::Scenario,
            ) -> ScenarioType
            + 'static,
    {
        let local = feature
            .scenarios
            .iter()
            .map(|s| (&feature, None, s))
            .chain(feature.rules.iter().flat_map(|r| {
                r.scenarios
                    .iter()
                    .map(|s| (&feature, Some(r), s))
                    .collect::<Vec<_>>()
            }))
            .map(|(feat, rule, scenario)| {
                (
                    Arc::new(feat.clone()),
                    rule.map(|r| Arc::new(r.clone())),
                    Arc::new(scenario.clone()),
                )
            })
            .into_group_map_by(|(f, r, s)| {
                which_scenario(f, r.as_ref().map(AsRef::as_ref), s)
            });

        let mut scenarios = self.scenarios.lock().await;
        if local.get(&ScenarioType::Serial).is_none() {
            // If there are no Serial Scenarios we just extending already
            // existing Concurrent Scenarios.
            for (which, values) in local {
                scenarios.entry(which).or_default().extend(values);
            }
        } else {
            // If there are Serial Scenarios we insert all Serial and Concurrent
            // Scenarios in front.
            // This is done to execute them closely to one another, so the
            // output wouldn't hang on executing other Concurrent Scenarios.
            for (which, mut values) in local {
                let old = mem::take(scenarios.entry(which).or_default());
                values.extend(old);
                scenarios.entry(which).or_default().extend(values);
            }
        }
    }

    /// Returns [`Scenario`]s which are ready to run.
    ///
    /// [`Scenario`]: gherkin::Scenario
    async fn get(
        &self,
        max_concurrent_scenarios: Option<usize>,
    ) -> Vec<(
        Arc<gherkin::Feature>,
        Option<Arc<gherkin::Rule>>,
        Arc<gherkin::Scenario>,
    )> {
        let mut scenarios = self.scenarios.lock().await;
        scenarios
            .get_mut(&ScenarioType::Serial)
            .and_then(|s| (!s.is_empty()).then(|| vec![s.remove(0)]))
            .or_else(|| {
                scenarios.get_mut(&ScenarioType::Concurrent).and_then(|s| {
                    (!s.is_empty()).then(|| {
                        let end = cmp::min(
                            s.len(),
                            max_concurrent_scenarios.unwrap_or(s.len()),
                        );
                        s.drain(0..end).collect()
                    })
                })
            })
            .unwrap_or_default()
    }

    /// Marks that there will be no more [`Feature`]s to execute.
    ///
    /// [`Feature`]: gherkin::Feature
    fn finish(&self) {
        self.finished.store(true, Ordering::SeqCst);
    }

    /// Indicates whether there are more [`Feature`]s to execute.
    ///
    /// [`Feature`]: gherkin::Feature
    fn is_finished(&self) -> bool {
        self.finished.load(Ordering::SeqCst)
    }
}

/// Coerces the given `value` into a type-erased [`Info`].
fn coerce_into_info<T: std::any::Any + Send + 'static>(val: T) -> Info {
    Arc::new(val)
}<|MERGE_RESOLUTION|>--- conflicted
+++ resolved
@@ -503,11 +503,7 @@
 ///
 /// - [`Scenario`] events are emitted by [`Executor`].
 /// - If [`Scenario`] was first or last for particular [`Rule`] or [`Feature`],
-<<<<<<< HEAD
-/// emits starting or finishing events for them.
-=======
 ///   emits starting or finishing events for them.
->>>>>>> 7da91075
 ///
 /// [`Feature`]: gherkin::Feature
 /// [`Rule`]: gherkin::Rule
@@ -562,7 +558,6 @@
 
     executor.send_event(event::Cucumber::Started);
 
-<<<<<<< HEAD
     // TODO: replace with ControlFlow::map_break once stabilized.
     let map_break = |cf| match cf {
         ControlFlow::Continue(cont) => cont,
@@ -573,12 +568,6 @@
     let mut run_scenarios = stream::FuturesUnordered::new();
     loop {
         let runnable = features.get(map_break(started_scenarios)).await;
-=======
-    let mut started_scenarios = max_concurrent_scenarios;
-    let mut run_scenarios = stream::FuturesUnordered::new();
-    loop {
-        let runnable = features.get(started_scenarios).await;
->>>>>>> 7da91075
         if run_scenarios.is_empty() && runnable.is_empty() {
             if features.is_finished() {
                 break;
@@ -589,7 +578,6 @@
         let started = storage.start_scenarios(&runnable);
         executor.send_all_events(started);
 
-<<<<<<< HEAD
         if let ControlFlow::Continue(Some(sc)) = &mut started_scenarios {
             *sc -= runnable.len();
         }
@@ -600,28 +588,12 @@
 
         if run_scenarios.next().await.is_some() {
             if let ControlFlow::Continue(Some(sc)) = &mut started_scenarios {
-=======
-        if let Some(sc) = started_scenarios.as_mut() {
-            *sc -= runnable.len();
-        }
-
-        for (f, r, s) in runnable {
-            run_scenarios.push(executor.run_scenario(f, r, s));
-        }
-
-        if run_scenarios.next().await.is_some() {
-            if let Some(sc) = started_scenarios.as_mut() {
->>>>>>> 7da91075
                 *sc += 1;
             }
         }
 
-<<<<<<< HEAD
         while let Ok(Some((feat, rule, scenario_failed))) =
             storage.finished_receiver.try_next()
-=======
-        while let Ok(Some((feat, rule))) = storage.finished_receiver.try_next()
->>>>>>> 7da91075
         {
             if let Some(r) = rule {
                 if let Some(f) =
@@ -630,7 +602,6 @@
                     executor.send_event(f);
                 }
             }
-<<<<<<< HEAD
 
             if let Some(f) = storage.feature_scenario_finished(feat) {
                 executor.send_event(f);
@@ -646,14 +617,6 @@
     // executed.
     executor.send_all_events(storage.finish_all_rules_and_features());
 
-=======
-            if let Some(f) = storage.feature_scenario_finished(feat) {
-                executor.send_event(f);
-            }
-        }
-    }
-
->>>>>>> 7da91075
     executor.send_event(event::Cucumber::Finished);
 
     panic::set_hook(hook);
@@ -696,10 +659,7 @@
     finished_sender: mpsc::UnboundedSender<(
         Arc<gherkin::Feature>,
         Option<Arc<gherkin::Rule>>,
-<<<<<<< HEAD
         Failed,
-=======
->>>>>>> 7da91075
     )>,
 }
 
@@ -731,10 +691,7 @@
         finished_sender: mpsc::UnboundedSender<(
             Arc<gherkin::Feature>,
             Option<Arc<gherkin::Rule>>,
-<<<<<<< HEAD
             Failed,
-=======
->>>>>>> 7da91075
         )>,
     ) -> Self {
         Self {
@@ -873,11 +830,7 @@
             event::Scenario::Finished,
         ));
 
-<<<<<<< HEAD
         self.scenario_finished(feature, rule, is_failed);
-=======
-        self.scenario_finished(feature, rule);
->>>>>>> 7da91075
     }
 
     /// Executes [`HookType::Before`], if present.
@@ -1115,7 +1068,6 @@
         &self,
         feature: Arc<gherkin::Feature>,
         rule: Option<Arc<gherkin::Rule>>,
-<<<<<<< HEAD
         is_failed: Failed,
     ) {
         // If the receiver end is dropped, then no one listens for events
@@ -1124,12 +1076,6 @@
             self.finished_sender
                 .unbounded_send((feature, rule, is_failed)),
         );
-=======
-    ) {
-        // If the receiver end is dropped, then no one listens for events
-        // so we can just ignore it.
-        drop(self.finished_sender.unbounded_send((feature, rule)));
->>>>>>> 7da91075
     }
 
     /// Notifies with the given [`Cucumber`] event.
@@ -1158,11 +1104,7 @@
     }
 }
 
-<<<<<<< HEAD
-/// Stores currently ran [`Rule`]s and [`Feature`]s and notifies about their
-=======
 /// Stores currently running [`Rule`]s and [`Feature`]s and notifies about their
->>>>>>> 7da91075
 /// state of completion.
 ///
 /// [`Feature`]: gherkin::Feature
@@ -1176,7 +1118,6 @@
 
     /// Number of finished [`Scenario`]s of [`Rule`].
     ///
-<<<<<<< HEAD
     /// We also store path to [`Feature`] so [`Rule`]s with same names and
     /// spans in different `.feature` files will have different hashes.
     ///
@@ -1185,14 +1126,6 @@
     /// [`Scenario`]: gherkin::Scenario
     rule_scenarios_count:
         HashMap<(Arc<gherkin::Feature>, Arc<gherkin::Rule>), usize>,
-=======
-    /// We also store path to `.feature` file so [`Rule`]s with same names and
-    /// spans in different files will have different hashes.
-    ///
-    /// [`Rule`]: gherkin::Rule
-    /// [`Scenario`]: gherkin::Scenario
-    rule_scenarios_count: HashMap<(Option<PathBuf>, Arc<gherkin::Rule>), usize>,
->>>>>>> 7da91075
 
     /// Receiver for notifying state of [`Scenario`]s completion.
     ///
@@ -1200,27 +1133,17 @@
     finished_receiver: mpsc::UnboundedReceiver<(
         Arc<gherkin::Feature>,
         Option<Arc<gherkin::Rule>>,
-<<<<<<< HEAD
         Failed,
-=======
->>>>>>> 7da91075
     )>,
 }
 
 impl FinishedRulesAndFeatures {
-<<<<<<< HEAD
     /// Creates a new [`Executor`].
-=======
-    /// Creates a new [`FinishedRulesAndFeatures`] store.
->>>>>>> 7da91075
     fn new(
         finished_receiver: mpsc::UnboundedReceiver<(
             Arc<gherkin::Feature>,
             Option<Arc<gherkin::Rule>>,
-<<<<<<< HEAD
             Failed,
-=======
->>>>>>> 7da91075
         )>,
     ) -> Self {
         Self {
@@ -1243,21 +1166,13 @@
     ) -> Option<event::Cucumber<W>> {
         let finished_scenarios = self
             .rule_scenarios_count
-<<<<<<< HEAD
             .get_mut(&(Arc::clone(&feature), Arc::clone(&rule)))
-=======
-            .get_mut(&(feature.path.clone(), Arc::clone(&rule)))
->>>>>>> 7da91075
             .unwrap_or_else(|| panic!("No Rule {}", rule.name));
         *finished_scenarios += 1;
         (rule.scenarios.len() == *finished_scenarios).then(|| {
             let _ = self
                 .rule_scenarios_count
-<<<<<<< HEAD
                 .remove(&(Arc::clone(&feature), Arc::clone(&rule)));
-=======
-                .remove(&(feature.path.clone(), Arc::clone(&rule)));
->>>>>>> 7da91075
             event::Cucumber::rule_finished(feature, rule)
         })
     }
@@ -1282,7 +1197,6 @@
             let _ = self.features_scenarios_count.remove(&feature);
             event::Cucumber::feature_finished(feature)
         })
-<<<<<<< HEAD
     }
 
     /// Marks all [`Rule`]s and [`Feature`]s as finished and returns
@@ -1301,8 +1215,6 @@
                     .drain()
                     .map(|(feat, _)| event::Cucumber::feature_finished(feat)),
             )
-=======
->>>>>>> 7da91075
     }
 
     /// Marks [`Scenario`]s as started and returns [`Rule::Started`] and
