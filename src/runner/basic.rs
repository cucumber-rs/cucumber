--- conflicted
+++ resolved
@@ -399,46 +399,6 @@
                 .unwrap_or(ScenarioType::Concurrent)
         };
 
-<<<<<<< HEAD
-=======
-        #[allow(clippy::shadow_unrelated)]
-        let retry: RetryOptionsFn = |f, r, sc, cli| {
-            let parse_tags = |tags: &[String]| {
-                tags.iter().find_map(|tag| {
-                    tag.strip_prefix("retry").map(|retries| {
-                        let (num, rest) = retries
-                            .strip_prefix('(')
-                            .and_then(|s| {
-                                s.split_once(')').and_then(|(num, rest)| {
-                                    num.parse::<usize>()
-                                        .ok()
-                                        .map(|num| (Some(num), rest))
-                                })
-                            })
-                            .unwrap_or((None, retries));
-
-                        let at =
-                            rest.strip_prefix(".after").and_then(|after| {
-                                after.strip_prefix('(').and_then(|after| {
-                                    let (dur, _) = after.split_once(')')?;
-                                    humantime::parse_duration(dur).ok()
-                                })
-                            });
-
-                        (num, at)
-                    })
-                })
-            };
-
-            let (num, after) = parse_tags(&sc.tags)
-                .or_else(|| r.and_then(|r| parse_tags(&r.tags)))
-                .or_else(|| parse_tags(&f.tags))
-                .unwrap_or((None, None));
-
-            cli.apply_retry(sc, num, after)
-        };
-
->>>>>>> c8f19273
         Self {
             max_concurrent_scenarios: Some(64),
             retries: None,
