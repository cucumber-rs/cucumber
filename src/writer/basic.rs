--- conflicted
+++ resolved
@@ -101,19 +101,14 @@
 
 #[async_trait(?Send)]
 impl<W: World + Debug> Writer<W> for Basic {
-<<<<<<< HEAD
     type CLI = CLI;
 
-    #[allow(clippy::unused_async)]
+    #[allow(clippy::unused_async)] // false positive: #[async_trait]
     async fn handle_event(
         &mut self,
         ev: parser::Result<event::Cucumber<W>>,
-        cli: &Self::CLI,
+        cli: Self::CLI,
     ) {
-=======
-    #[allow(clippy::unused_async)] // false positive: #[async_trait]
-    async fn handle_event(&mut self, ev: parser::Result<event::Cucumber<W>>) {
->>>>>>> 0a041c20
         use event::{Cucumber, Feature};
 
         match cli.colors {
@@ -127,15 +122,9 @@
             Ok(Cucumber::Started | Cucumber::Finished) => Ok(()),
             Ok(Cucumber::Feature(f, ev)) => match ev {
                 Feature::Started => self.feature_started(&f),
-<<<<<<< HEAD
                 Feature::Scenario(sc, ev) => self.scenario(&f, &sc, &ev, *cli),
                 Feature::Rule(r, ev) => self.rule(&f, &r, ev, *cli),
-                Feature::Finished => {}
-=======
-                Feature::Scenario(sc, ev) => self.scenario(&f, &sc, &ev),
-                Feature::Rule(r, ev) => self.rule(&f, &r, ev),
                 Feature::Finished => Ok(()),
->>>>>>> 0a041c20
             },
         }
         .unwrap_or_else(|e| panic!("Failed to write into terminal: {}", e));
@@ -227,12 +216,8 @@
         feat: &gherkin::Feature,
         rule: &gherkin::Rule,
         ev: event::Rule<W>,
-<<<<<<< HEAD
-        cli: CLI,
-    ) {
-=======
-    ) -> io::Result<()> {
->>>>>>> 0a041c20
+        cli: CLI,
+    ) -> io::Result<()> {
         use event::Rule;
 
         match ev {
@@ -240,11 +225,7 @@
                 self.rule_started(rule)?;
             }
             Rule::Scenario(sc, ev) => {
-<<<<<<< HEAD
-                self.scenario(feat, &sc, &ev, cli);
-=======
-                self.scenario(feat, &sc, &ev)?;
->>>>>>> 0a041c20
+                self.scenario(feat, &sc, &ev, cli)?;
             }
             Rule::Finished => {
                 self.indent = self.indent.saturating_sub(2);
@@ -279,12 +260,8 @@
         feat: &gherkin::Feature,
         scenario: &gherkin::Scenario,
         ev: &event::Scenario<W>,
-<<<<<<< HEAD
-        cli: CLI,
-    ) {
-=======
-    ) -> io::Result<()> {
->>>>>>> 0a041c20
+        cli: CLI,
+    ) -> io::Result<()> {
         use event::{Hook, Scenario};
 
         match ev {
@@ -302,17 +279,10 @@
                 self.indent = self.indent.saturating_sub(4);
             }
             Scenario::Background(bg, ev) => {
-<<<<<<< HEAD
-                self.background(feat, bg, ev, cli);
+                self.background(feat, bg, ev, cli)?;
             }
             Scenario::Step(st, ev) => {
-                self.step(feat, st, ev, cli);
-=======
-                self.background(feat, bg, ev)?;
-            }
-            Scenario::Step(st, ev) => {
-                self.step(feat, st, ev)?;
->>>>>>> 0a041c20
+                self.step(feat, st, ev, cli)?;
             }
             Scenario::Finished => self.indent = self.indent.saturating_sub(2),
         }
@@ -334,25 +304,8 @@
         self.clear_last_lines_if_term_present()?;
 
         self.write_line(&self.styles.err(format!(
-                "{indent}\u{2718}  Scenario's {} hook failed {}:{}:{}\n\
+            "{indent}\u{2718}  Scenario's {} hook failed {}:{}:{}\n\
              {indent}   Captured output: {}{}",
-<<<<<<< HEAD
-                which,
-                feat.path
-                    .as_ref()
-                    .and_then(|p| p.to_str())
-                    .unwrap_or(&feat.name),
-                sc.position.line,
-                sc.position.col,
-                coerce_error(info),
-                format_str_with_indent(
-                    world.map(|w| format!("{:#?}", w)).as_deref(),
-                    self.indent.saturating_sub(3) + 3
-                ),
-                indent = " ".repeat(self.indent.saturating_sub(3)),
-            )))
-        .unwrap();
-=======
             which,
             feat.path
                 .as_ref()
@@ -361,10 +314,12 @@
             sc.position.line,
             sc.position.col,
             coerce_error(info),
-            format_debug_with_indent(world, self.indent.saturating_sub(3) + 3),
+            format_str_with_indent(
+                world.map(|w| format!("{:#?}", w)).as_deref(),
+                self.indent.saturating_sub(3) + 3,
+            ),
             indent = " ".repeat(self.indent.saturating_sub(3)),
         )))
->>>>>>> 0a041c20
     }
 
     /// Outputs [started] [`Scenario`] to STDOUT.
@@ -397,43 +352,24 @@
         feat: &gherkin::Feature,
         step: &gherkin::Step,
         ev: &event::Step<W>,
-<<<<<<< HEAD
-        cli: CLI,
-    ) {
-=======
-    ) -> io::Result<()> {
->>>>>>> 0a041c20
+        cli: CLI,
+    ) -> io::Result<()> {
         use event::Step;
 
         match ev {
             Step::Started => {
-<<<<<<< HEAD
-                self.step_started(step, cli);
+                self.step_started(step, cli)?;
             }
             Step::Passed(captures) => {
-                self.step_passed(step, captures, cli);
+                self.step_passed(step, captures, cli)?;
                 self.indent = self.indent.saturating_sub(4);
             }
             Step::Skipped => {
-                self.step_skipped(feat, step, cli);
+                self.step_skipped(feat, step, cli)?;
                 self.indent = self.indent.saturating_sub(4);
             }
-            Step::Failed(c, w, info) => {
-                self.step_failed(feat, step, c.as_ref(), w.as_ref(), info, cli);
-=======
-                self.step_started(step)?;
-            }
-            Step::Passed(captures) => {
-                self.step_passed(step, captures)?;
-                self.indent = self.indent.saturating_sub(4);
-            }
-            Step::Skipped => {
-                self.step_skipped(feat, step)?;
-                self.indent = self.indent.saturating_sub(4);
-            }
-            Step::Failed(caps, w, info) => {
-                self.step_failed(feat, step, caps.as_ref(), w.as_ref(), info)?;
->>>>>>> 0a041c20
+            Step::Failed(c, w, i) => {
+                self.step_failed(feat, step, c.as_ref(), w.as_ref(), i, cli)?;
                 self.indent = self.indent.saturating_sub(4);
             }
         }
@@ -450,11 +386,11 @@
     /// [skipped]: event::Step::Skipped
     /// [started]: event::Step::Started
     /// [`Step`]: gherkin::Step
-<<<<<<< HEAD
-    fn step_started(&mut self, step: &gherkin::Step, cli: CLI) {
-=======
-    fn step_started(&mut self, step: &gherkin::Step) -> io::Result<()> {
->>>>>>> 0a041c20
+    fn step_started(
+        &mut self,
+        step: &gherkin::Step,
+        cli: CLI,
+    ) -> io::Result<()> {
         self.indent += 4;
         if self.styles.is_present {
             let output = format!(
@@ -490,14 +426,9 @@
         &mut self,
         step: &gherkin::Step,
         captures: &CaptureLocations,
-<<<<<<< HEAD
-        cli: CLI,
-    ) {
-        self.clear_last_lines_if_term_present();
-=======
+        cli: CLI,
     ) -> io::Result<()> {
         self.clear_last_lines_if_term_present()?;
->>>>>>> 0a041c20
 
         let step_keyword =
             self.styles.ok(format!("\u{2714}  {}", step.keyword));
@@ -543,14 +474,9 @@
         &mut self,
         feat: &gherkin::Feature,
         step: &gherkin::Step,
-<<<<<<< HEAD
-        cli: CLI,
-    ) {
-        self.clear_last_lines_if_term_present();
-=======
+        cli: CLI,
     ) -> io::Result<()> {
         self.clear_last_lines_if_term_present()?;
->>>>>>> 0a041c20
         self.write_line(&self.styles.skipped(format!(
             "{indent}?  {} {}{}{}\n\
              {indent}   Step skipped: {}:{}:{}",
@@ -588,14 +514,9 @@
         captures: Option<&CaptureLocations>,
         world: Option<&W>,
         err: &event::StepError,
-<<<<<<< HEAD
-        cli: CLI,
-    ) {
-        self.clear_last_lines_if_term_present();
-=======
+        cli: CLI,
     ) -> io::Result<()> {
         self.clear_last_lines_if_term_present()?;
->>>>>>> 0a041c20
 
         let step_keyword = self.styles.err(format!(
             "{indent}\u{2718}  {}",
@@ -667,43 +588,24 @@
         feat: &gherkin::Feature,
         bg: &gherkin::Step,
         ev: &event::Step<W>,
-<<<<<<< HEAD
-        cli: CLI,
-    ) {
-=======
-    ) -> io::Result<()> {
->>>>>>> 0a041c20
+        cli: CLI,
+    ) -> io::Result<()> {
         use event::Step;
 
         match ev {
             Step::Started => {
-<<<<<<< HEAD
-                self.bg_step_started(bg, cli);
+                self.bg_step_started(bg, cli)?;
             }
             Step::Passed(captures) => {
-                self.bg_step_passed(bg, captures, cli);
+                self.bg_step_passed(bg, captures, cli)?;
                 self.indent = self.indent.saturating_sub(4);
             }
             Step::Skipped => {
-                self.bg_step_skipped(feat, bg, cli);
+                self.bg_step_skipped(feat, bg, cli)?;
                 self.indent = self.indent.saturating_sub(4);
             }
             Step::Failed(c, w, i) => {
-                self.bg_step_failed(feat, bg, c.as_ref(), w.as_ref(), i, cli);
-=======
-                self.bg_step_started(bg)?;
-            }
-            Step::Passed(captures) => {
-                self.bg_step_passed(bg, captures)?;
-                self.indent = self.indent.saturating_sub(4);
-            }
-            Step::Skipped => {
-                self.bg_step_skipped(feat, bg)?;
-                self.indent = self.indent.saturating_sub(4);
-            }
-            Step::Failed(caps, w, info) => {
-                self.bg_step_failed(feat, bg, caps.as_ref(), w.as_ref(), info)?;
->>>>>>> 0a041c20
+                self.bg_step_failed(feat, bg, c.as_ref(), w.as_ref(), i, cli)?;
                 self.indent = self.indent.saturating_sub(4);
             }
         }
@@ -721,11 +623,11 @@
     /// [started]: event::Step::Started
     /// [`Background`]: gherkin::Background
     /// [`Step`]: gherkin::Step
-<<<<<<< HEAD
-    fn bg_step_started(&mut self, step: &gherkin::Step, cli: CLI) {
-=======
-    fn bg_step_started(&mut self, step: &gherkin::Step) -> io::Result<()> {
->>>>>>> 0a041c20
+    fn bg_step_started(
+        &mut self,
+        step: &gherkin::Step,
+        cli: CLI,
+    ) -> io::Result<()> {
         self.indent += 4;
         if self.styles.is_present {
             let output = format!(
@@ -762,14 +664,9 @@
         &mut self,
         step: &gherkin::Step,
         captures: &CaptureLocations,
-<<<<<<< HEAD
-        cli: CLI,
-    ) {
-        self.clear_last_lines_if_term_present();
-=======
+        cli: CLI,
     ) -> io::Result<()> {
         self.clear_last_lines_if_term_present()?;
->>>>>>> 0a041c20
 
         let step_keyword =
             self.styles.ok(format!("\u{2714}> {}", step.keyword));
@@ -816,14 +713,9 @@
         &mut self,
         feat: &gherkin::Feature,
         step: &gherkin::Step,
-<<<<<<< HEAD
-        cli: CLI,
-    ) {
-        self.clear_last_lines_if_term_present();
-=======
+        cli: CLI,
     ) -> io::Result<()> {
         self.clear_last_lines_if_term_present()?;
->>>>>>> 0a041c20
         self.write_line(&self.styles.skipped(format!(
             "{indent}?> {} {}{}{}\n\
              {indent}   Background step failed: {}:{}:{}",
@@ -862,14 +754,9 @@
         captures: Option<&CaptureLocations>,
         world: Option<&W>,
         err: &event::StepError,
-<<<<<<< HEAD
-        cli: CLI,
-    ) {
-        self.clear_last_lines_if_term_present();
-=======
+        cli: CLI,
     ) -> io::Result<()> {
         self.clear_last_lines_if_term_present()?;
->>>>>>> 0a041c20
 
         let step_keyword = self.styles.err(format!(
             "{indent}\u{2718}> {}{}",
@@ -912,7 +799,7 @@
             step.position.col,
             format_str_with_indent(
                 format!("{}", err).as_str(),
-                self.indent.saturating_sub(3) + 3
+                self.indent.saturating_sub(3) + 3,
             ),
             format_str_with_indent(
                 world.map(|w| format!("{:#?}", w)).as_deref(),
