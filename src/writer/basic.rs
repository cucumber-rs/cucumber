// Copyright (c) 2018-2021  Brendan Molloy <brendan@bbqsrc.net>,
//                          Ilya Solovyiov <ilya.solovyiov@gmail.com>,
//                          Kai Ren <tyranron@gmail.com>
//
// Licensed under the Apache License, Version 2.0 <LICENSE-APACHE or
// http://www.apache.org/licenses/LICENSE-2.0> or the MIT license
// <LICENSE-MIT or http://opensource.org/licenses/MIT>, at your
// option. This file may not be copied, modified, or distributed
// except according to those terms.

//! Default [`Writer`] implementation.

use std::{
    borrow::Cow,
    cmp,
    fmt::{Debug, Display},
    io,
    str::FromStr,
};

use async_trait::async_trait;
use derive_more::{Deref, DerefMut};
use itertools::Itertools as _;
use regex::CaptureLocations;
use structopt::StructOpt;

use crate::{
    event::{self, Info},
    parser,
    writer::{
        self,
        out::{Styles, WriteStrExt as _},
        Repeatable,
    },
    ArbitraryWriter, Event, World, Writer, WriterExt as _,
};

// Workaround for overwritten doc-comments.
// https://github.com/TeXitoi/structopt/issues/333#issuecomment-712265332
#[cfg_attr(doc, doc = "CLI options of a [`Basic`] [`Writer`].")]
#[cfg_attr(
    not(doc),
    allow(missing_docs, clippy::missing_docs_in_private_items)
)]
#[derive(Clone, Copy, Debug, StructOpt)]
pub struct Cli {
    /// Increased verbosity of an output: additionally outputs step's doc
    /// string (if present).
    #[structopt(long, short)]
    pub verbose: bool,

    /// Coloring policy for a console output.
    #[structopt(long, name = "auto|always|never", default_value = "auto")]
    pub color: Coloring,
}

/// Possible policies of a [`console`] output coloring.
#[derive(Clone, Copy, Debug)]
pub enum Coloring {
    /// Letting [`console::colors_enabled()`] to decide, whether output should
    /// be colored.
    Auto,

    /// Forcing of a colored output.
    Always,

    /// Forcing of a non-colored output.
    Never,
}

impl FromStr for Coloring {
    type Err = &'static str;

    fn from_str(s: &str) -> Result<Self, Self::Err> {
        match s.to_ascii_lowercase().as_str() {
            "auto" => Ok(Self::Auto),
            "always" => Ok(Self::Always),
            "never" => Ok(Self::Never),
            _ => Err("possible options: auto, always, never"),
        }
    }
}

/// Default [`Writer`] implementation outputting to an [`io::Write`] implementor
/// ([`io::Stdout`] by default).
///
/// Pretty-prints with colors if terminal was successfully detected, otherwise
/// has simple output. Useful for running tests with CI tools.
///
/// # Ordering
///
/// This [`Writer`] isn't [`Normalized`] by itself, so should be wrapped into
/// [`writer::Normalize`].
///
/// [`Normalized`]: writer::Normalized
/// [`Runner`]: crate::runner::Runner
/// [`Scenario`]: gherkin::Scenario
#[derive(Debug, Deref, DerefMut)]
pub struct Basic<Out: io::Write = io::Stdout> {
    /// [`io::Write`] implementor to write the output into.
    #[deref]
    #[deref_mut]
    output: Out,

    /// [`Styles`] for terminal output.
    styles: Styles,

    /// Current indentation that events are outputted with.
    indent: usize,

    /// Number of lines to clear.
    lines_to_clear: usize,

    /// Increased verbosity of an output: additionally outputs
    /// [`Step::docstring`][1]s if present.
    ///
    /// [1]: gherkin::Step::docstring
    verbose: bool,
}

#[async_trait(?Send)]
impl<W, Out> Writer<W> for Basic<Out>
where
    W: World + Debug,
    Out: io::Write,
{
    type Cli = Cli;

    #[allow(clippy::unused_async)] // false positive: #[async_trait]
    async fn handle_event(
        &mut self,
        ev: parser::Result<Event<event::Cucumber<W>>>,
        cli: &Self::Cli,
    ) {
        use event::{Cucumber, Feature};

        self.apply_cli(*cli);

        match ev.map(Event::into_inner) {
            Err(err) => self.parsing_failed(&err),
            Ok(Cucumber::Started | Cucumber::Finished) => Ok(()),
            Ok(Cucumber::Feature(f, ev)) => match ev {
                Feature::Started => self.feature_started(&f),
                Feature::Scenario(sc, ev) => self.scenario(&f, &sc, &ev),
                Feature::Rule(r, ev) => self.rule(&f, &r, ev),
                Feature::Finished => Ok(()),
            },
        }
        .unwrap_or_else(|e| panic!("Failed to write into terminal: {}", e));
    }
}

#[async_trait(?Send)]
impl<'val, W, Val, Out> ArbitraryWriter<'val, W, Val> for Basic<Out>
where
    W: World + Debug,
    Val: AsRef<str> + 'val,
    Out: io::Write,
{
    #[allow(clippy::unused_async)] // false positive: #[async_trait]
    async fn write(&mut self, val: Val)
    where
        'val: 'async_trait,
    {
        self.write_line(val.as_ref())
            .unwrap_or_else(|e| panic!("Failed to write: {}", e));
    }
}

<<<<<<< HEAD
impl<W, O: io::Write> Repeatable for Basic<W, O> {}

impl<W: Debug + World> Basic<W> {
    /// Creates a new normalized [`Basic`] [`Writer`] outputting to
    /// [`io::Stdout`].
    #[must_use]
    pub fn stdout() -> writer::Normalize<W, Self> {
=======
impl Default for Basic {
    fn default() -> Self {
>>>>>>> 36334871
        Self::new(io::stdout(), Coloring::Auto, false)
    }
}

<<<<<<< HEAD
impl<W: Debug + World, Out: io::Write> Basic<W, Out> {
    /// Creates a new normalized [`Basic`] [`Writer`].
    #[must_use]
    pub fn new(
        output: Out,
        color: Coloring,
        verbose: bool,
    ) -> writer::Normalize<W, Self> {
        Self::raw(output, color, verbose).normalize()
    }

    /// Creates a new unnormalized [`Basic`] [`Writer`].
=======
impl<Out: io::Write> Basic<Out> {
    /// Creates a new [`Basic`] [`Writer`].
>>>>>>> 36334871
    #[must_use]
    pub fn raw(output: Out, color: Coloring, verbose: bool) -> Self {
        let mut basic = Self {
            output,
            styles: Styles::new(),
            indent: 0,
            lines_to_clear: 0,
            verbose: false,
        };
        basic.apply_cli(Cli { verbose, color });
        basic
    }

    /// Applies the given [`Cli`] options to this [`Basic`] [`Writer`].
    pub fn apply_cli(&mut self, cli: Cli) {
        if cli.verbose {
            self.verbose = true;
        }
        match cli.color {
            Coloring::Auto => {}
            Coloring::Always => self.styles.is_present = true,
            Coloring::Never => self.styles.is_present = false,
        }
    }

    /// Clears last `n` lines if [`Coloring`] is enabled.
    fn clear_last_lines_if_term_present(&mut self) -> io::Result<()> {
        if self.styles.is_present && self.lines_to_clear > 0 {
            self.output.clear_last_lines(self.lines_to_clear)?;
            self.lines_to_clear = 0;
        }
        Ok(())
    }

    /// Outputs the parsing `error` encountered while parsing some [`Feature`].
    ///
    /// [`Feature`]: gherkin::Feature
    pub(crate) fn parsing_failed(
        &mut self,
        error: impl Display,
    ) -> io::Result<()> {
        self.output
            .write_line(&self.styles.err(format!("Failed to parse: {}", error)))
    }

    /// Outputs the [started] [`Feature`].
    ///
    /// [started]: event::Feature::Started
    /// [`Feature`]: gherkin::Feature
    pub(crate) fn feature_started(
        &mut self,
        feature: &gherkin::Feature,
    ) -> io::Result<()> {
        self.lines_to_clear = 1;
        self.output.write_line(
            &self
                .styles
                .ok(format!("{}: {}", feature.keyword, feature.name)),
        )
    }

    /// Outputs the [`Rule`]'s [started]/[scenario]/[finished] event.
    ///
    /// [finished]: event::Rule::Finished
    /// [scenario]: event::Rule::Scenario
    /// [started]: event::Rule::Started
    /// [`Rule`]: gherkin::Rule
    pub(crate) fn rule<W: Debug>(
        &mut self,
        feat: &gherkin::Feature,
        rule: &gherkin::Rule,
        ev: event::Rule<W>,
    ) -> io::Result<()> {
        use event::Rule;

        match ev {
            Rule::Started => {
                self.rule_started(rule)?;
            }
            Rule::Scenario(sc, ev) => {
                self.scenario(feat, &sc, &ev)?;
            }
            Rule::Finished => {
                self.indent = self.indent.saturating_sub(2);
            }
        }
        Ok(())
    }

    /// Outputs the [started] [`Rule`].
    ///
    /// [started]: event::Rule::Started
    /// [`Rule`]: gherkin::Rule
    pub(crate) fn rule_started(
        &mut self,
        rule: &gherkin::Rule,
    ) -> io::Result<()> {
        self.lines_to_clear = 1;
        self.indent += 2;
        self.output.write_line(&self.styles.ok(format!(
            "{indent}{}: {}",
            rule.keyword,
            rule.name,
            indent = " ".repeat(self.indent)
        )))
    }

    /// Outputs the [`Scenario`]'s [started]/[background]/[step] event.
    ///
    /// [background]: event::Scenario::Background
    /// [started]: event::Scenario::Started
    /// [step]: event::Step
    /// [`Scenario`]: gherkin::Scenario
    pub(crate) fn scenario<W: Debug>(
        &mut self,
        feat: &gherkin::Feature,
        scenario: &gherkin::Scenario,
        ev: &event::Scenario<W>,
    ) -> io::Result<()> {
        use event::{Hook, Scenario};

        match ev {
            Scenario::Started => {
                self.scenario_started(scenario)?;
            }
            Scenario::Hook(_, Hook::Started) => {
                self.indent += 4;
            }
            Scenario::Hook(which, Hook::Failed(world, info)) => {
                self.hook_failed(feat, scenario, *which, world.as_ref(), info)?;
                self.indent = self.indent.saturating_sub(4);
            }
            Scenario::Hook(_, Hook::Passed) => {
                self.indent = self.indent.saturating_sub(4);
            }
            Scenario::Background(bg, ev) => {
                self.background(feat, bg, ev)?;
            }
            Scenario::Step(st, ev) => {
                self.step(feat, st, ev)?;
            }
            Scenario::Finished => self.indent = self.indent.saturating_sub(2),
        }
        Ok(())
    }

    /// Outputs the [failed] [`Scenario`]'s hook.
    ///
    /// [failed]: event::Hook::Failed
    /// [`Scenario`]: gherkin::Scenario
    pub(crate) fn hook_failed<W: Debug>(
        &mut self,
        feat: &gherkin::Feature,
        sc: &gherkin::Scenario,
        which: event::HookType,
        world: Option<&W>,
        info: &Info,
    ) -> io::Result<()> {
        self.clear_last_lines_if_term_present()?;

        self.output.write_line(&self.styles.err(format!(
            "{indent}\u{2718}  Scenario's {} hook failed {}:{}:{}\n\
             {indent}   Captured output: {}{}",
            which,
            feat.path
                .as_ref()
                .and_then(|p| p.to_str())
                .unwrap_or(&feat.name),
            sc.position.line,
            sc.position.col,
            coerce_error(info),
            world
                .map(|w| format_str_with_indent(
                    format!("{:#?}", w),
                    self.indent.saturating_sub(3) + 3,
                ))
                .unwrap_or_default(),
            indent = " ".repeat(self.indent.saturating_sub(3)),
        )))
    }

    /// Outputs the [started] [`Scenario`].
    ///
    /// [started]: event::Scenario::Started
    /// [`Scenario`]: gherkin::Scenario
    pub(crate) fn scenario_started(
        &mut self,
        scenario: &gherkin::Scenario,
    ) -> io::Result<()> {
        self.lines_to_clear = 1;
        self.indent += 2;
        self.output.write_line(&self.styles.ok(format!(
            "{}{}: {}",
            " ".repeat(self.indent),
            scenario.keyword,
            scenario.name,
        )))
    }

    /// Outputs the [`Step`]'s [started]/[passed]/[skipped]/[failed] event.
    ///
    /// [failed]: event::Step::Failed
    /// [passed]: event::Step::Passed
    /// [skipped]: event::Step::Skipped
    /// [started]: event::Step::Started
    /// [`Step`]: gherkin::Step
    pub(crate) fn step<W: Debug>(
        &mut self,
        feat: &gherkin::Feature,
        step: &gherkin::Step,
        ev: &event::Step<W>,
    ) -> io::Result<()> {
        use event::Step;

        match ev {
            Step::Started => {
                self.step_started(step)?;
            }
            Step::Passed(captures) => {
                self.step_passed(step, captures)?;
                self.indent = self.indent.saturating_sub(4);
            }
            Step::Skipped => {
                self.step_skipped(feat, step)?;
                self.indent = self.indent.saturating_sub(4);
            }
            Step::Failed(c, w, i) => {
                self.step_failed(feat, step, c.as_ref(), w.as_ref(), i)?;
                self.indent = self.indent.saturating_sub(4);
            }
        }
        Ok(())
    }

    /// Outputs the [started] [`Step`].
    ///
    /// The [`Step`] is printed only if [`Coloring`] is enabled and gets
    /// overwritten by later [passed]/[skipped]/[failed] events.
    ///
    /// [failed]: event::Step::Failed
    /// [passed]: event::Step::Passed
    /// [skipped]: event::Step::Skipped
    /// [started]: event::Step::Started
    /// [`Step`]: gherkin::Step
    pub(crate) fn step_started(
        &mut self,
        step: &gherkin::Step,
    ) -> io::Result<()> {
        self.indent += 4;
        if self.styles.is_present {
            let output = format!(
                "{indent}{} {}{}{}",
                step.keyword,
                step.value,
                step.docstring
                    .as_ref()
                    .and_then(|doc| self.verbose.then(|| {
                        format_str_with_indent(
                            doc,
                            self.indent.saturating_sub(3) + 3,
                        )
                    }))
                    .unwrap_or_default(),
                step.table
                    .as_ref()
                    .map(|t| format_table(t, self.indent))
                    .unwrap_or_default(),
                indent = " ".repeat(self.indent),
            );
            self.lines_to_clear = output.lines().count();
            self.write_line(&output)?;
        }
        Ok(())
    }

    /// Outputs the [passed] [`Step`].
    ///
    /// [passed]: event::Step::Passed
    /// [`Step`]: gherkin::Step
    pub(crate) fn step_passed(
        &mut self,
        step: &gherkin::Step,
        captures: &CaptureLocations,
    ) -> io::Result<()> {
        self.clear_last_lines_if_term_present()?;

        let step_keyword =
            self.styles.ok(format!("\u{2714}  {}", step.keyword));
        let step_value = format_captures(
            &step.value,
            captures,
            |v| self.styles.ok(v),
            |v| self.styles.ok(self.styles.bold(v)),
        );
        let doc_str = self.styles.ok(step
            .docstring
            .as_ref()
            .and_then(|doc| {
                self.verbose.then(|| {
                    format_str_with_indent(
                        doc,
                        self.indent.saturating_sub(3) + 3,
                    )
                })
            })
            .unwrap_or_default());
        let step_table = self.styles.ok(step
            .table
            .as_ref()
            .map(|t| format_table(t, self.indent))
            .unwrap_or_default());

        self.output.write_line(&self.styles.ok(format!(
            "{indent}{} {}{}{}",
            step_keyword,
            step_value,
            doc_str,
            step_table,
            indent = " ".repeat(self.indent.saturating_sub(3)),
        )))
    }

    /// Outputs the [skipped] [`Step`].
    ///
    /// [skipped]: event::Step::Skipped
    /// [`Step`]: gherkin::Step
    pub(crate) fn step_skipped(
        &mut self,
        feat: &gherkin::Feature,
        step: &gherkin::Step,
    ) -> io::Result<()> {
        self.clear_last_lines_if_term_present()?;
        self.output.write_line(&self.styles.skipped(format!(
            "{indent}?  {} {}{}{}\n\
             {indent}   Step skipped: {}:{}:{}",
            step.keyword,
            step.value,
            step.docstring
                .as_ref()
                .and_then(|doc| self.verbose.then(|| format_str_with_indent(
                    doc,
                    self.indent.saturating_sub(3) + 3,
                )))
                .unwrap_or_default(),
            step.table
                .as_ref()
                .map(|t| format_table(t, self.indent))
                .unwrap_or_default(),
            feat.path
                .as_ref()
                .and_then(|p| p.to_str())
                .unwrap_or(&feat.name),
            step.position.line,
            step.position.col,
            indent = " ".repeat(self.indent.saturating_sub(3)),
        )))
    }

    /// Outputs the [failed] [`Step`].
    ///
    /// [failed]: event::Step::Failed
    /// [`Step`]: gherkin::Step
    pub(crate) fn step_failed<W: Debug>(
        &mut self,
        feat: &gherkin::Feature,
        step: &gherkin::Step,
        captures: Option<&CaptureLocations>,
        world: Option<&W>,
        err: &event::StepError,
    ) -> io::Result<()> {
        self.clear_last_lines_if_term_present()?;

        let step_keyword = self.styles.err(format!(
            "{indent}\u{2718}  {}",
            step.keyword,
            indent = " ".repeat(self.indent.saturating_sub(3)),
        ));
        let step_value = captures.map_or_else(
            || self.styles.err(&step.value),
            |captures| {
                format_captures(
                    &step.value,
                    captures,
                    |v| self.styles.err(v),
                    |v| self.styles.err(self.styles.bold(v)),
                )
                .into()
            },
        );

        let diagnostics = self.styles.err(format!(
            "{}{}\n\
             {indent}   Step failed: {}:{}:{}\n\
             {indent}   Captured output: {}{}",
            step.docstring
                .as_ref()
                .and_then(|doc| self.verbose.then(|| format_str_with_indent(
                    doc,
                    self.indent.saturating_sub(3) + 3,
                )))
                .unwrap_or_default(),
            step.table
                .as_ref()
                .map(|t| format_table(t, self.indent))
                .unwrap_or_default(),
            feat.path
                .as_ref()
                .and_then(|p| p.to_str())
                .unwrap_or(&feat.name),
            step.position.line,
            step.position.col,
            format_str_with_indent(
                format!("{}", err),
                self.indent.saturating_sub(3) + 3,
            ),
            world
                .map(|w| format_str_with_indent(
                    format!("{:#?}", w),
                    self.indent.saturating_sub(3) + 3,
                ))
                .unwrap_or_default(),
            indent = " ".repeat(self.indent.saturating_sub(3))
        ));

        self.write_line(&format!(
            "{} {}{}",
            step_keyword, step_value, diagnostics,
        ))
    }

    /// Outputs the [`Background`] [`Step`]'s
    /// [started]/[passed]/[skipped]/[failed] event.
    ///
    /// [failed]: event::Step::Failed
    /// [passed]: event::Step::Passed
    /// [skipped]: event::Step::Skipped
    /// [started]: event::Step::Started
    /// [`Background`]: gherkin::Background
    /// [`Step`]: gherkin::Step
    pub(crate) fn background<W: Debug>(
        &mut self,
        feat: &gherkin::Feature,
        bg: &gherkin::Step,
        ev: &event::Step<W>,
    ) -> io::Result<()> {
        use event::Step;

        match ev {
            Step::Started => {
                self.bg_step_started(bg)?;
            }
            Step::Passed(captures) => {
                self.bg_step_passed(bg, captures)?;
                self.indent = self.indent.saturating_sub(4);
            }
            Step::Skipped => {
                self.bg_step_skipped(feat, bg)?;
                self.indent = self.indent.saturating_sub(4);
            }
            Step::Failed(c, w, i) => {
                self.bg_step_failed(feat, bg, c.as_ref(), w.as_ref(), i)?;
                self.indent = self.indent.saturating_sub(4);
            }
        }
        Ok(())
    }

    /// Outputs the [started] [`Background`] [`Step`].
    ///
    /// The [`Step`] is printed only if [`Coloring`] is enabled and gets
    /// overwritten by later [passed]/[skipped]/[failed] events.
    ///
    /// [failed]: event::Step::Failed
    /// [passed]: event::Step::Passed
    /// [skipped]: event::Step::Skipped
    /// [started]: event::Step::Started
    /// [`Background`]: gherkin::Background
    /// [`Step`]: gherkin::Step
    pub(crate) fn bg_step_started(
        &mut self,
        step: &gherkin::Step,
    ) -> io::Result<()> {
        self.indent += 4;
        if self.styles.is_present {
            let output = format!(
                "{indent}> {} {}{}{}",
                step.keyword,
                step.value,
                step.docstring
                    .as_ref()
                    .and_then(|doc| self.verbose.then(|| {
                        format_str_with_indent(
                            doc,
                            self.indent.saturating_sub(3) + 3,
                        )
                    }))
                    .unwrap_or_default(),
                step.table
                    .as_ref()
                    .map(|t| format_table(t, self.indent))
                    .unwrap_or_default(),
                indent = " ".repeat(self.indent.saturating_sub(2)),
            );
            self.lines_to_clear = output.lines().count();
            self.write_line(&output)?;
        }
        Ok(())
    }

    /// Outputs the [passed] [`Background`] [`Step`].
    ///
    /// [passed]: event::Step::Passed
    /// [`Background`]: gherkin::Background
    /// [`Step`]: gherkin::Step
    pub(crate) fn bg_step_passed(
        &mut self,
        step: &gherkin::Step,
        captures: &CaptureLocations,
    ) -> io::Result<()> {
        self.clear_last_lines_if_term_present()?;

        let step_keyword =
            self.styles.ok(format!("\u{2714}> {}", step.keyword));
        let step_value = format_captures(
            &step.value,
            captures,
            |v| self.styles.ok(v),
            |v| self.styles.ok(self.styles.bold(v)),
        );
        let doc_str = self.styles.ok(step
            .docstring
            .as_ref()
            .and_then(|doc| {
                self.verbose.then(|| {
                    format_str_with_indent(
                        doc,
                        self.indent.saturating_sub(3) + 3,
                    )
                })
            })
            .unwrap_or_default());
        let step_table = self.styles.ok(step
            .table
            .as_ref()
            .map(|t| format_table(t, self.indent))
            .unwrap_or_default());

        self.output.write_line(&self.styles.ok(format!(
            "{indent}{} {}{}{}",
            step_keyword,
            step_value,
            doc_str,
            step_table,
            indent = " ".repeat(self.indent.saturating_sub(3)),
        )))
    }

    /// Outputs the [skipped] [`Background`] [`Step`].
    ///
    /// [skipped]: event::Step::Skipped
    /// [`Background`]: gherkin::Background
    /// [`Step`]: gherkin::Step
    pub(crate) fn bg_step_skipped(
        &mut self,
        feat: &gherkin::Feature,
        step: &gherkin::Step,
    ) -> io::Result<()> {
        self.clear_last_lines_if_term_present()?;
        self.output.write_line(&self.styles.skipped(format!(
            "{indent}?> {} {}{}{}\n\
             {indent}   Background step failed: {}:{}:{}",
            step.keyword,
            step.value,
            step.docstring
                .as_ref()
                .and_then(|doc| self.verbose.then(|| format_str_with_indent(
                    doc,
                    self.indent.saturating_sub(3) + 3,
                )))
                .unwrap_or_default(),
            step.table
                .as_ref()
                .map(|t| format_table(t, self.indent))
                .unwrap_or_default(),
            feat.path
                .as_ref()
                .and_then(|p| p.to_str())
                .unwrap_or(&feat.name),
            step.position.line,
            step.position.col,
            indent = " ".repeat(self.indent.saturating_sub(3)),
        )))
    }

    /// Outputs the [failed] [`Background`] [`Step`].
    ///
    /// [failed]: event::Step::Failed
    /// [`Background`]: gherkin::Background
    /// [`Step`]: gherkin::Step
    pub(crate) fn bg_step_failed<W: Debug>(
        &mut self,
        feat: &gherkin::Feature,
        step: &gherkin::Step,
        captures: Option<&CaptureLocations>,
        world: Option<&W>,
        err: &event::StepError,
    ) -> io::Result<()> {
        self.clear_last_lines_if_term_present()?;

        let step_keyword = self.styles.err(format!(
            "{indent}\u{2718}> {}{}",
            step.keyword,
            indent = " ".repeat(self.indent.saturating_sub(3)),
        ));
        let step_value = captures.map_or_else(
            || self.styles.err(&step.value),
            |captures| {
                format_captures(
                    &step.value,
                    captures,
                    |v| self.styles.err(v),
                    |v| self.styles.err(self.styles.bold(v)),
                )
                .into()
            },
        );

        let diagnostics = self.styles.err(format!(
            "{}{}\n\
             {indent}   Step failed: {}:{}:{}\n\
             {indent}   Captured output: {}{}",
            step.docstring
                .as_ref()
                .and_then(|doc| self.verbose.then(|| format_str_with_indent(
                    doc,
                    self.indent.saturating_sub(3) + 3,
                )))
                .unwrap_or_default(),
            step.table
                .as_ref()
                .map(|t| format_table(t, self.indent))
                .unwrap_or_default(),
            feat.path
                .as_ref()
                .and_then(|p| p.to_str())
                .unwrap_or(&feat.name),
            step.position.line,
            step.position.col,
            format_str_with_indent(
                format!("{}", err),
                self.indent.saturating_sub(3) + 3,
            ),
            world
                .map(|w| format_str_with_indent(
                    format!("{:#?}", w),
                    self.indent.saturating_sub(3) + 3,
                ))
                .unwrap_or_default(),
            indent = " ".repeat(self.indent.saturating_sub(3))
        ));

        self.write_line(&format!(
            "{} {}{}",
            step_keyword, step_value, diagnostics,
        ))
    }
}

/// Tries to coerce [`catch_unwind()`] output to [`String`].
///
/// [`catch_unwind()`]: std::panic::catch_unwind()
#[must_use]
pub(crate) fn coerce_error(err: &Info) -> Cow<'static, str> {
    if let Some(string) = err.downcast_ref::<String>() {
        string.clone().into()
    } else if let Some(&string) = err.downcast_ref::<&str>() {
        string.to_owned().into()
    } else {
        "(Could not resolve panic payload)".into()
    }
}

/// Formats the given [`str`] by adding `indent`s to each line to prettify the
/// output.
fn format_str_with_indent(str: impl AsRef<str>, indent: usize) -> String {
    let str = str
        .as_ref()
        .lines()
        .map(|line| format!("{}{}", " ".repeat(indent), line))
        .join("\n");
    (!str.is_empty())
        .then(|| format!("\n{}", str))
        .unwrap_or_default()
}

/// Formats the given [`gherkin::Table`] and adds `indent`s to each line to
/// prettify the output.
fn format_table(table: &gherkin::Table, indent: usize) -> String {
    let max_row_len = table
        .rows
        .iter()
        .fold(None, |mut acc: Option<Vec<_>>, row| {
            if let Some(acc) = acc.as_mut() {
                for (cell, max_len) in row.iter().zip(acc) {
                    *max_len = cmp::max(*max_len, cell.len());
                }
            } else {
                acc = Some(row.iter().map(String::len).collect::<Vec<_>>());
            }

            acc
        })
        .unwrap_or_default();

    let mut table = table
        .rows
        .iter()
        .map(|row| {
            row.iter()
                .zip(&max_row_len)
                .map(|(cell, len)| format!("| {:1$} ", cell, len))
                .collect::<String>()
        })
        .map(|row| format!("{}{}", " ".repeat(indent + 1), row))
        .join("|\n");

    if !table.is_empty() {
        table.insert(0, '\n');
        table.push('|');
    }

    table
}

/// Formats `value`s in the given `captures` with the provided `accent` style
/// and with the `default` style anything else.
fn format_captures<D, A>(
    value: impl AsRef<str>,
    captures: &CaptureLocations,
    default: D,
    accent: A,
) -> String
where
    D: for<'a> Fn(&'a str) -> Cow<'a, str>,
    A: for<'a> Fn(&'a str) -> Cow<'a, str>,
{
    let value = value.as_ref();

    let (mut formatted, end) = (1..captures.len())
        .filter_map(|group| captures.get(group))
        .fold(
            (String::with_capacity(value.len()), 0),
            |(mut str, old), (start, end)| {
                // Ignore nested groups.
                if old > start {
                    return (str, old);
                }

                str.push_str(&default(&value[old..start]));
                str.push_str(&accent(&value[start..end]));
                (str, end)
            },
        );
    formatted.push_str(&default(&value[end..value.len()]));

    formatted
}<|MERGE_RESOLUTION|>--- conflicted
+++ resolved
@@ -27,12 +27,8 @@
 use crate::{
     event::{self, Info},
     parser,
-    writer::{
-        self,
-        out::{Styles, WriteStrExt as _},
-        Repeatable,
-    },
-    ArbitraryWriter, Event, World, Writer, WriterExt as _,
+    writer::out::{Styles, WriteStrExt as _},
+    ArbitraryWriter, Event, World, Writer,
 };
 
 // Workaround for overwritten doc-comments.
@@ -167,27 +163,21 @@
     }
 }
 
-<<<<<<< HEAD
-impl<W, O: io::Write> Repeatable for Basic<W, O> {}
-
-impl<W: Debug + World> Basic<W> {
+impl<O: io::Write> Repeatable for Basic<O> {}
+
+impl Basic {
     /// Creates a new normalized [`Basic`] [`Writer`] outputting to
     /// [`io::Stdout`].
     #[must_use]
-    pub fn stdout() -> writer::Normalize<W, Self> {
-=======
-impl Default for Basic {
-    fn default() -> Self {
->>>>>>> 36334871
+    pub fn stdout<W>() -> writer::Normalize<W, Self> {
         Self::new(io::stdout(), Coloring::Auto, false)
     }
 }
 
-<<<<<<< HEAD
-impl<W: Debug + World, Out: io::Write> Basic<W, Out> {
+impl<Out: io::Write> Basic<Out> {
     /// Creates a new normalized [`Basic`] [`Writer`].
     #[must_use]
-    pub fn new(
+    pub fn new<W>(
         output: Out,
         color: Coloring,
         verbose: bool,
@@ -196,10 +186,6 @@
     }
 
     /// Creates a new unnormalized [`Basic`] [`Writer`].
-=======
-impl<Out: io::Write> Basic<Out> {
-    /// Creates a new [`Basic`] [`Writer`].
->>>>>>> 36334871
     #[must_use]
     pub fn raw(output: Out, color: Coloring, verbose: bool) -> Self {
         let mut basic = Self {
