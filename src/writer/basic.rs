// Copyright (c) 2018-2022  Brendan Molloy <brendan@bbqsrc.net>,
//                          Ilya Solovyiov <ilya.solovyiov@gmail.com>,
//                          Kai Ren <tyranron@gmail.com>
//
// Licensed under the Apache License, Version 2.0 <LICENSE-APACHE or
// http://www.apache.org/licenses/LICENSE-2.0> or the MIT license
// <LICENSE-MIT or http://opensource.org/licenses/MIT>, at your
// option. This file may not be copied, modified, or distributed
// except according to those terms.

//! Default [`Writer`] implementation.

use std::{
    borrow::Cow,
    cmp,
    fmt::{Debug, Display},
    io,
    str::FromStr,
};

use async_trait::async_trait;
use derive_more::{Deref, DerefMut};
use itertools::Itertools as _;
use regex::CaptureLocations;

use crate::{
    cli::Colored,
<<<<<<< HEAD
    event::{self, Info, Retries},
=======
    event::{self, Info},
>>>>>>> ba47a18e
    parser, step,
    writer::{
        self,
        out::{Styles, WriteStrExt as _},
        Ext as _, Verbosity,
    },
    Event, World, Writer,
};

/// CLI options of a [`Basic`] [`Writer`].
#[derive(clap::Args, Clone, Copy, Debug)]
pub struct Cli {
    /// Verbosity of an output.
    ///
    /// `-v` is default verbosity, `-vv` additionally outputs world on failed
    /// steps, `-vvv` additionally outputs step's doc string (if present).
    #[clap(short, parse(from_occurrences), global = true)]
    pub verbose: u8,

    /// Coloring policy for a console output.
    #[clap(
        long,
        name = "auto|always|never",
        default_value = "auto",
        global = true
    )]
    pub color: Coloring,
}

impl Colored for Cli {
    fn coloring(&self) -> Coloring {
        self.color
    }
}

/// Possible policies of a [`console`] output coloring.
#[derive(Clone, Copy, Debug)]
pub enum Coloring {
    /// Letting [`console::colors_enabled()`] to decide, whether output should
    /// be colored.
    Auto,

    /// Forcing of a colored output.
    Always,

    /// Forcing of a non-colored output.
    Never,
}

impl FromStr for Coloring {
    type Err = &'static str;

    fn from_str(s: &str) -> Result<Self, Self::Err> {
        match s.to_ascii_lowercase().as_str() {
            "auto" => Ok(Self::Auto),
            "always" => Ok(Self::Always),
            "never" => Ok(Self::Never),
            _ => Err("possible options: auto, always, never"),
        }
    }
}

/// Default [`Writer`] implementation outputting to an [`io::Write`] implementor
/// ([`io::Stdout`] by default).
///
/// Pretty-prints with colors if terminal was successfully detected, otherwise
/// has simple output. Useful for running tests with CI tools.
///
/// # Ordering
///
/// This [`Writer`] isn't [`Normalized`] by itself, so should be wrapped into
/// a [`writer::Normalize`], otherwise will produce output [`Event`]s in a
/// broken order.
///
/// [`Normalized`]: writer::Normalized
/// [`Runner`]: crate::runner::Runner
/// [`Scenario`]: gherkin::Scenario
#[derive(Debug, Deref, DerefMut)]
pub struct Basic<Out: io::Write = io::Stdout> {
    /// [`io::Write`] implementor to write the output into.
    #[deref]
    #[deref_mut]
    output: Out,

    /// [`Styles`] for terminal output.
    styles: Styles,

    /// Current indentation that events are outputted with.
    indent: usize,

    /// Number of lines to clear.
    lines_to_clear: usize,

    /// [`Verbosity`] of this [`Writer`].
    verbosity: Verbosity,
}

#[async_trait(?Send)]
impl<W, Out> Writer<W> for Basic<Out>
where
    W: World + Debug,
    Out: io::Write,
{
    type Cli = Cli;

    async fn handle_event(
        &mut self,
        ev: parser::Result<Event<event::Cucumber<W>>>,
        opts: &Self::Cli,
    ) {
        use event::{Cucumber, Feature};

        self.apply_cli(*opts);

        match ev.map(Event::into_inner) {
            Err(err) => self.parsing_failed(&err),
            Ok(
                Cucumber::Started
                | Cucumber::ParsingFinished { .. }
                | Cucumber::Finished,
            ) => Ok(()),
            Ok(Cucumber::Feature(f, ev)) => match ev {
                Feature::Started => self.feature_started(&f),
                Feature::Scenario(sc, ev) => self.scenario(&f, &sc, &ev),
                Feature::Rule(r, ev) => self.rule(&f, &r, ev),
                Feature::Finished => Ok(()),
            },
        }
        .unwrap_or_else(|e| panic!("Failed to write into terminal: {e}"));
    }
}

#[async_trait(?Send)]
impl<'val, W, Val, Out> writer::Arbitrary<'val, W, Val> for Basic<Out>
where
    W: World + Debug,
    Val: AsRef<str> + 'val,
    Out: io::Write,
{
    async fn write(&mut self, val: Val)
    where
        'val: 'async_trait,
    {
        self.write_line(val.as_ref())
            .unwrap_or_else(|e| panic!("Failed to write: {e}"));
    }
}

impl<O: io::Write> writer::NonTransforming for Basic<O> {}

impl Basic {
    /// Creates a new [`Normalized`] [`Basic`] [`Writer`] outputting to
    /// [`io::Stdout`].
    ///
    /// [`Normalized`]: writer::Normalized
    #[must_use]
    pub fn stdout<W>() -> writer::Normalize<W, Self> {
        Self::new(io::stdout(), Coloring::Auto, Verbosity::Default)
    }
}

impl<Out: io::Write> Basic<Out> {
    /// Creates a new [`Normalized`] [`Basic`] [`Writer`] outputting to the
    /// given `output`.
    ///
    /// [`Normalized`]: writer::Normalized
    #[must_use]
    pub fn new<W>(
        output: Out,
        color: Coloring,
        verbosity: impl Into<Verbosity>,
    ) -> writer::Normalize<W, Self> {
        Self::raw(output, color, verbosity).normalized()
    }

    /// Creates a new non-[`Normalized`] [`Basic`] [`Writer`] outputting to the
    /// given `output`.
    ///
    /// Use it only if you know what you're doing. Otherwise, consider using
    /// [`Basic::new()`] which creates an already [`Normalized`] version of a
    /// [`Basic`] [`Writer`].
    ///
    /// [`Normalized`]: writer::Normalized
    #[must_use]
    pub fn raw(
        output: Out,
        color: Coloring,
        verbosity: impl Into<Verbosity>,
    ) -> Self {
        let mut basic = Self {
            output,
            styles: Styles::new(),
            indent: 0,
            lines_to_clear: 0,
            verbosity: verbosity.into(),
        };
        basic.apply_cli(Cli {
            verbose: u8::from(basic.verbosity) + 1,
            color,
        });
        basic
    }

    /// Applies the given [`Cli`] options to this [`Basic`] [`Writer`].
    pub fn apply_cli(&mut self, cli: Cli) {
        match cli.verbose {
            0 => {}
            1 => self.verbosity = Verbosity::Default,
            2 => self.verbosity = Verbosity::ShowWorld,
            _ => self.verbosity = Verbosity::ShowWorldAndDocString,
        };
        self.styles.apply_coloring(cli.color);
    }

    /// Clears last `n` lines if [`Coloring`] is enabled.
    fn clear_last_lines_if_term_present(&mut self) -> io::Result<()> {
        if self.styles.is_present && self.lines_to_clear > 0 {
            self.output.clear_last_lines(self.lines_to_clear)?;
            self.lines_to_clear = 0;
        }
        Ok(())
    }

    /// Outputs the parsing `error` encountered while parsing some [`Feature`].
    ///
    /// [`Feature`]: gherkin::Feature
    pub(crate) fn parsing_failed(
        &mut self,
        error: impl Display,
    ) -> io::Result<()> {
        self.output
            .write_line(&self.styles.err(format!("Failed to parse: {error}")))
    }

    /// Outputs the [started] [`Feature`].
    ///
    /// [started]: event::Feature::Started
    /// [`Feature`]: gherkin::Feature
    pub(crate) fn feature_started(
        &mut self,
        feature: &gherkin::Feature,
    ) -> io::Result<()> {
        self.lines_to_clear = 1;
        self.output.write_line(
            &self
                .styles
                .ok(format!("{}: {}", feature.keyword, feature.name)),
        )
    }

    /// Outputs the [`Rule`]'s [started]/[scenario]/[finished] event.
    ///
    /// [finished]: event::Rule::Finished
    /// [scenario]: event::Rule::Scenario
    /// [started]: event::Rule::Started
    /// [`Rule`]: gherkin::Rule
    pub(crate) fn rule<W: Debug>(
        &mut self,
        feat: &gherkin::Feature,
        rule: &gherkin::Rule,
        ev: event::Rule<W>,
    ) -> io::Result<()> {
        use event::Rule;

        match ev {
            Rule::Started => {
                self.rule_started(rule)?;
            }
            Rule::Scenario(sc, ev) => {
                self.scenario(feat, &sc, &ev)?;
            }
            Rule::Finished => {
                self.indent = self.indent.saturating_sub(2);
            }
        }
        Ok(())
    }

    /// Outputs the [started] [`Rule`].
    ///
    /// [started]: event::Rule::Started
    /// [`Rule`]: gherkin::Rule
    pub(crate) fn rule_started(
        &mut self,
        rule: &gherkin::Rule,
    ) -> io::Result<()> {
        self.lines_to_clear = 1;
        self.indent += 2;
        self.output.write_line(&self.styles.ok(format!(
            "{indent}{}: {}",
            rule.keyword,
            rule.name,
            indent = " ".repeat(self.indent)
        )))
    }

    /// Outputs the [`Scenario`]'s [started]/[background]/[step] event.
    ///
    /// [background]: event::Scenario::Background
    /// [started]: event::Scenario::Started
    /// [step]: event::Step
    /// [`Scenario`]: gherkin::Scenario
    pub(crate) fn scenario<W: Debug>(
        &mut self,
        feat: &gherkin::Feature,
        scenario: &gherkin::Scenario,
        ev: &event::Scenario<W>,
    ) -> io::Result<()> {
        use event::{Hook, Scenario};

        match ev {
            Scenario::Started(retries) => {
                self.scenario_started(scenario, *retries)?;
            }
            Scenario::Hook(_, Hook::Started, _) => {
                self.indent += 4;
            }
            Scenario::Hook(which, Hook::Failed(world, info), _) => {
                self.hook_failed(feat, scenario, *which, world.as_ref(), info)?;
                self.indent = self.indent.saturating_sub(4);
            }
            Scenario::Hook(_, Hook::Passed, _) => {
                self.indent = self.indent.saturating_sub(4);
            }
            Scenario::Background(bg, ev, retries) => {
                self.background(feat, bg, ev, *retries)?;
            }
            Scenario::Step(st, ev, retries) => {
                self.step(feat, st, ev, *retries)?;
            }
            Scenario::Finished(_) => {
                self.indent = self.indent.saturating_sub(2)
            }
        }
        Ok(())
    }

    /// Outputs the [failed] [`Scenario`]'s hook.
    ///
    /// [failed]: event::Hook::Failed
    /// [`Scenario`]: gherkin::Scenario
    pub(crate) fn hook_failed<W: Debug>(
        &mut self,
        feat: &gherkin::Feature,
        sc: &gherkin::Scenario,
        which: event::HookType,
        world: Option<&W>,
        info: &Info,
    ) -> io::Result<()> {
        self.clear_last_lines_if_term_present()?;

        self.output.write_line(&self.styles.err(format!(
            "{indent}✘  Scenario's {which} hook failed {}:{}:{}\n\
             {indent}   Captured output: {}{}",
            feat.path
                .as_ref()
                .and_then(|p| p.to_str().map(trim_path))
                .unwrap_or(&feat.name),
            sc.position.line,
            sc.position.col,
            format_str_with_indent(
                coerce_error(info),
                self.indent.saturating_sub(3) + 3
            ),
            world
                .map(|w| format_str_with_indent(
                    format!("{w:#?}"),
                    self.indent.saturating_sub(3) + 3,
                ))
                .unwrap_or_default(),
            indent = " ".repeat(self.indent.saturating_sub(3)),
        )))
    }

    /// Outputs the [started] [`Scenario`].
    ///
    /// [started]: event::Scenario::Started
    /// [`Scenario`]: gherkin::Scenario
    pub(crate) fn scenario_started(
        &mut self,
        scenario: &gherkin::Scenario,
        retries: Option<Retries>,
    ) -> io::Result<()> {
        self.lines_to_clear = 1;
        self.indent += 2;

        if let Some(retries) = retries.filter(|r| r.current > 0) {
            self.output.write_line(&self.styles.retry(format!(
                "{}{}: {} | Retry attempt: {}/{}",
                " ".repeat(self.indent),
                scenario.keyword,
                scenario.name,
                retries.current,
                retries.left + retries.current,
            )))
        } else {
            self.output.write_line(&self.styles.ok(format!(
                "{}{}: {}",
                " ".repeat(self.indent),
                scenario.keyword,
                scenario.name,
            )))
        }
    }

    /// Outputs the [`Step`]'s [started]/[passed]/[skipped]/[failed] event.
    ///
    /// [failed]: event::Step::Failed
    /// [passed]: event::Step::Passed
    /// [skipped]: event::Step::Skipped
    /// [started]: event::Step::Started
    /// [`Step`]: gherkin::Step
    pub(crate) fn step<W: Debug>(
        &mut self,
        feat: &gherkin::Feature,
        step: &gherkin::Step,
        ev: &event::Step<W>,
        retries: Option<Retries>,
    ) -> io::Result<()> {
        use event::Step;

        match ev {
            Step::Started => {
                self.step_started(step)?;
            }
            Step::Passed(captures, _) => {
<<<<<<< HEAD
                self.step_passed(step, captures, retries)?;
=======
                self.step_passed(step, captures)?;
>>>>>>> ba47a18e
                self.indent = self.indent.saturating_sub(4);
            }
            Step::Skipped => {
                self.step_skipped(feat, step)?;
                self.indent = self.indent.saturating_sub(4);
            }
            Step::Failed(c, loc, w, i) => {
<<<<<<< HEAD
                self.step_failed(
                    feat,
                    step,
                    c.as_ref(),
                    *loc,
                    retries,
                    w.as_ref(),
                    i,
                )?;
=======
                self.step_failed(feat, step, c.as_ref(), *loc, w.as_ref(), i)?;
>>>>>>> ba47a18e
                self.indent = self.indent.saturating_sub(4);
            }
        }
        Ok(())
    }

    /// Outputs the [started] [`Step`].
    ///
    /// The [`Step`] is printed only if [`Coloring`] is enabled and gets
    /// overwritten by later [passed]/[skipped]/[failed] events.
    ///
    /// [failed]: event::Step::Failed
    /// [passed]: event::Step::Passed
    /// [skipped]: event::Step::Skipped
    /// [started]: event::Step::Started
    /// [`Step`]: gherkin::Step
    pub(crate) fn step_started(
        &mut self,
        step: &gherkin::Step,
    ) -> io::Result<()> {
        self.indent += 4;
        if self.styles.is_present {
            let output = format!(
                "{indent}{}{}{}{}",
                step.keyword,
                step.value,
                step.docstring
                    .as_ref()
                    .and_then(|doc| self.verbosity.shows_docstring().then(
                        || {
                            format_str_with_indent(
                                doc,
                                self.indent.saturating_sub(3) + 3,
                            )
                        }
                    ))
                    .unwrap_or_default(),
                step.table
                    .as_ref()
                    .map(|t| format_table(t, self.indent))
                    .unwrap_or_default(),
                indent = " ".repeat(self.indent),
            );
            self.lines_to_clear = output.lines().count();
            self.write_line(&output)?;
        }
        Ok(())
    }

    /// Outputs the [passed] [`Step`].
    ///
    /// [passed]: event::Step::Passed
    /// [`Step`]: gherkin::Step
    pub(crate) fn step_passed(
        &mut self,
        step: &gherkin::Step,
        captures: &CaptureLocations,
        retries: Option<Retries>,
    ) -> io::Result<()> {
        self.clear_last_lines_if_term_present()?;

        let style = |s| {
            if retries.filter(|r| r.current > 0).is_some() {
                self.styles.retry(s)
            } else {
                self.styles.ok(s)
            }
        };

        let step_keyword = style(format!("✔  {}", step.keyword));
        let step_value = format_captures(
            &step.value,
            captures,
            |v| style(v.to_owned()),
            |v| style(self.styles.bold(v).to_string()),
        );
        let doc_str = style(
            step.docstring
                .as_ref()
                .and_then(|doc| {
                    self.verbosity.shows_docstring().then(|| {
                        format_str_with_indent(
                            doc,
                            self.indent.saturating_sub(3) + 3,
                        )
                    })
                })
                .unwrap_or_default(),
        );
        let step_table = style(
            step.table
                .as_ref()
                .map(|t| format_table(t, self.indent))
                .unwrap_or_default(),
        );

        self.output.write_line(&style(format!(
            "{indent}{step_keyword}{step_value}{doc_str}{step_table}",
            indent = " ".repeat(self.indent.saturating_sub(3)),
        )))
    }

    /// Outputs the [skipped] [`Step`].
    ///
    /// [skipped]: event::Step::Skipped
    /// [`Step`]: gherkin::Step
    pub(crate) fn step_skipped(
        &mut self,
        feat: &gherkin::Feature,
        step: &gherkin::Step,
    ) -> io::Result<()> {
        self.clear_last_lines_if_term_present()?;
        self.output.write_line(&self.styles.skipped(format!(
            "{indent}?  {}{}{}{}\n\
             {indent}   Step skipped: {}:{}:{}",
            step.keyword,
            step.value,
            step.docstring
                .as_ref()
                .and_then(|doc| self.verbosity.shows_docstring().then(|| {
                    format_str_with_indent(
                        doc,
                        self.indent.saturating_sub(3) + 3,
                    )
                }))
                .unwrap_or_default(),
            step.table
                .as_ref()
                .map(|t| format_table(t, self.indent))
                .unwrap_or_default(),
            feat.path
                .as_ref()
                .and_then(|p| p.to_str().map(trim_path))
                .unwrap_or(&feat.name),
            step.position.line,
            step.position.col,
            indent = " ".repeat(self.indent.saturating_sub(3)),
        )))
    }

    /// Outputs the [failed] [`Step`].
    ///
    /// [failed]: event::Step::Failed
    /// [`Step`]: gherkin::Step
    pub(crate) fn step_failed<W: Debug>(
        &mut self,
        feat: &gherkin::Feature,
        step: &gherkin::Step,
        captures: Option<&CaptureLocations>,
        loc: Option<step::Location>,
<<<<<<< HEAD
        retries: Option<Retries>,
=======
>>>>>>> ba47a18e
        world: Option<&W>,
        err: &event::StepError,
    ) -> io::Result<()> {
        self.clear_last_lines_if_term_present()?;

<<<<<<< HEAD
        let style = |s| {
            if retries.filter(|r| r.left > 0).is_some() {
                self.styles.retry_bright(s)
            } else {
                self.styles.err(s)
            }
        };

        let indent = " ".repeat(self.indent.saturating_sub(3));
        let step_keyword = style(format!("{indent}✘  {}", step.keyword));
=======
        let indent = " ".repeat(self.indent.saturating_sub(3));

        let step_keyword =
            self.styles.err(format!("{indent}✘  {}", step.keyword));
>>>>>>> ba47a18e
        let step_value = captures.map_or_else(
            || style(step.value.clone()),
            |capts| {
                format_captures(
                    &step.value,
                    capts,
                    |v| style(v.to_owned()),
                    |v| style(self.styles.bold(v).to_string()),
                )
                .into()
            },
        );

<<<<<<< HEAD
        let diagnostics = style(format!(
            "{}{}\n{}\
             {indent}   Step failed: {}:{}:{}\n\
             {indent}   Captured output: {}{}",
=======
        let diagnostics = self.styles.err(format!(
            "{}{}\n\
             {indent}   Step failed:\n\
             {indent}   Defined: {}:{}:{}{}{}{}",
>>>>>>> ba47a18e
            step.docstring
                .as_ref()
                .and_then(|doc| self.verbosity.shows_docstring().then(|| {
                    format_str_with_indent(
                        doc,
                        self.indent.saturating_sub(3) + 3,
                    )
                }))
                .unwrap_or_default(),
            step.table
                .as_ref()
                .map(|t| format_table(t, self.indent))
                .unwrap_or_default(),
            loc.map(|l| format!(
                "{indent}   {}:{}:{}\n",
                l.path, l.line, l.column,
            ))
            .unwrap_or_default(),
            feat.path
                .as_ref()
                .and_then(|p| p.to_str().map(trim_path))
                .unwrap_or(&feat.name),
            step.position.line,
            step.position.col,
            loc.map(|l| format!(
                "\n{indent}   Matched: {}:{}:{}",
                l.path, l.line, l.column,
            ))
            .unwrap_or_default(),
            format_str_with_indent(
                err.to_string(),
                self.indent.saturating_sub(3) + 3,
            ),
            world
                .map(|w| format_str_with_indent(
                    format!("{w:#?}"),
                    self.indent.saturating_sub(3) + 3,
                ))
                .filter(|_| self.verbosity.shows_world())
                .unwrap_or_default(),
        ));

        self.write_line(&format!("{step_keyword}{step_value}{diagnostics}"))
    }

    /// Outputs the [`Background`] [`Step`]'s
    /// [started]/[passed]/[skipped]/[failed] event.
    ///
    /// [failed]: event::Step::Failed
    /// [passed]: event::Step::Passed
    /// [skipped]: event::Step::Skipped
    /// [started]: event::Step::Started
    /// [`Background`]: gherkin::Background
    /// [`Step`]: gherkin::Step
    pub(crate) fn background<W: Debug>(
        &mut self,
        feat: &gherkin::Feature,
        bg: &gherkin::Step,
        ev: &event::Step<W>,
        retries: Option<Retries>,
    ) -> io::Result<()> {
        use event::Step;

        match ev {
            Step::Started => {
                self.bg_step_started(bg)?;
            }
            Step::Passed(captures, _) => {
<<<<<<< HEAD
                self.bg_step_passed(bg, captures, retries)?;
=======
                self.bg_step_passed(bg, captures)?;
>>>>>>> ba47a18e
                self.indent = self.indent.saturating_sub(4);
            }
            Step::Skipped => {
                self.bg_step_skipped(feat, bg)?;
                self.indent = self.indent.saturating_sub(4);
            }
            Step::Failed(c, loc, w, i) => {
                self.bg_step_failed(feat, bg, c.as_ref(), *loc, w.as_ref(), i)?;
                self.indent = self.indent.saturating_sub(4);
            }
        }
        Ok(())
    }

    /// Outputs the [started] [`Background`] [`Step`].
    ///
    /// The [`Step`] is printed only if [`Coloring`] is enabled and gets
    /// overwritten by later [passed]/[skipped]/[failed] events.
    ///
    /// [failed]: event::Step::Failed
    /// [passed]: event::Step::Passed
    /// [skipped]: event::Step::Skipped
    /// [started]: event::Step::Started
    /// [`Background`]: gherkin::Background
    /// [`Step`]: gherkin::Step
    pub(crate) fn bg_step_started(
        &mut self,
        step: &gherkin::Step,
    ) -> io::Result<()> {
        self.indent += 4;
        if self.styles.is_present {
            let output = format!(
                "{indent}> {}{}{}{}",
                step.keyword,
                step.value,
                step.docstring
                    .as_ref()
                    .and_then(|doc| self.verbosity.shows_docstring().then(
                        || {
                            format_str_with_indent(
                                doc,
                                self.indent.saturating_sub(3) + 3,
                            )
                        }
                    ))
                    .unwrap_or_default(),
                step.table
                    .as_ref()
                    .map(|t| format_table(t, self.indent))
                    .unwrap_or_default(),
                indent = " ".repeat(self.indent.saturating_sub(2)),
            );
            self.lines_to_clear = output.lines().count();
            self.write_line(&output)?;
        }
        Ok(())
    }

    /// Outputs the [passed] [`Background`] [`Step`].
    ///
    /// [passed]: event::Step::Passed
    /// [`Background`]: gherkin::Background
    /// [`Step`]: gherkin::Step
    pub(crate) fn bg_step_passed(
        &mut self,
        step: &gherkin::Step,
        captures: &CaptureLocations,
        retries: Option<Retries>,
    ) -> io::Result<()> {
        self.clear_last_lines_if_term_present()?;

<<<<<<< HEAD
        let style = |s| {
            if retries.filter(|r| r.current > 0).is_some() {
                self.styles.retry(s)
            } else {
                self.styles.ok(s)
            }
        };

        let indent = " ".repeat(self.indent.saturating_sub(3));
        let step_keyword = style(format!("{indent}✔> {}", step.keyword));
=======
        let indent = " ".repeat(self.indent.saturating_sub(3));

        let step_keyword =
            self.styles.ok(format!("{indent}✔> {}", step.keyword));
>>>>>>> ba47a18e
        let step_value = format_captures(
            &step.value,
            captures,
            |v| style(v.to_owned()),
            |v| style(self.styles.bold(v).to_string()),
        );
        let doc_str = style(
            step.docstring
                .as_ref()
                .and_then(|doc| {
                    self.verbosity.shows_docstring().then(|| {
                        format_str_with_indent(
                            doc,
                            self.indent.saturating_sub(3) + 3,
                        )
                    })
                })
                .unwrap_or_default(),
        );
        let step_table = style(
            step.table
                .as_ref()
                .map(|t| format_table(t, self.indent))
                .unwrap_or_default(),
        );

<<<<<<< HEAD
        self.output.write_line(&style(format!(
            "{step_keyword}{step_value}{doc_str}{step_table}",
        )))
=======
        self.output.write_line(
            &self.styles.ok(format!(
                "{step_keyword}{step_value}{doc_str}{step_table}",
            )),
        )
>>>>>>> ba47a18e
    }

    /// Outputs the [skipped] [`Background`] [`Step`].
    ///
    /// [skipped]: event::Step::Skipped
    /// [`Background`]: gherkin::Background
    /// [`Step`]: gherkin::Step
    pub(crate) fn bg_step_skipped(
        &mut self,
        feat: &gherkin::Feature,
        step: &gherkin::Step,
    ) -> io::Result<()> {
        self.clear_last_lines_if_term_present()?;
        self.output.write_line(&self.styles.skipped(format!(
            "{indent}?> {}{}{}{}\n\
             {indent}   Background step failed: {}:{}:{}",
            step.keyword,
            step.value,
            step.docstring
                .as_ref()
                .and_then(|doc| self.verbosity.shows_docstring().then(|| {
                    format_str_with_indent(
                        doc,
                        self.indent.saturating_sub(3) + 3,
                    )
                }))
                .unwrap_or_default(),
            step.table
                .as_ref()
                .map(|t| format_table(t, self.indent))
                .unwrap_or_default(),
            feat.path
                .as_ref()
                .and_then(|p| p.to_str().map(trim_path))
                .unwrap_or(&feat.name),
            step.position.line,
            step.position.col,
            indent = " ".repeat(self.indent.saturating_sub(3)),
        )))
    }

    /// Outputs the [failed] [`Background`] [`Step`].
    ///
    /// [failed]: event::Step::Failed
    /// [`Background`]: gherkin::Background
    /// [`Step`]: gherkin::Step
    pub(crate) fn bg_step_failed<W: Debug>(
        &mut self,
        feat: &gherkin::Feature,
        step: &gherkin::Step,
        captures: Option<&CaptureLocations>,
        loc: Option<step::Location>,
        world: Option<&W>,
        err: &event::StepError,
    ) -> io::Result<()> {
        self.clear_last_lines_if_term_present()?;

        let indent = " ".repeat(self.indent.saturating_sub(3));
        let step_keyword =
            self.styles.err(format!("{indent}✘> {}", step.keyword));
        let step_value = captures.map_or_else(
            || self.styles.err(&step.value),
            |capts| {
                format_captures(
                    &step.value,
                    capts,
                    |v| self.styles.err(v),
                    |v| self.styles.err(self.styles.bold(v)),
                )
                .into()
            },
        );

        let diagnostics = self.styles.err(format!(
<<<<<<< HEAD
            "{}{}\n{}\
             {indent}   Step failed: {}:{}:{}\n\
             {indent}   Captured output: {}{}",
=======
            "{}{}\n\
             {indent}   Step failed:\n\
             {indent}   Defined: {}:{}:{}{}{}{}",
>>>>>>> ba47a18e
            step.docstring
                .as_ref()
                .and_then(|doc| self.verbosity.shows_docstring().then(|| {
                    format_str_with_indent(
                        doc,
                        self.indent.saturating_sub(3) + 3,
                    )
                }))
                .unwrap_or_default(),
            step.table
                .as_ref()
                .map(|t| format_table(t, self.indent))
                .unwrap_or_default(),
            loc.map(|l| format!(
                "{indent}   {}:{}:{}\n",
                l.path, l.line, l.column,
            ))
            .unwrap_or_default(),
            feat.path
                .as_ref()
                .and_then(|p| p.to_str().map(trim_path))
                .unwrap_or(&feat.name),
            step.position.line,
            step.position.col,
            loc.map(|l| format!(
                "\n{indent}   Matched: {}:{}:{}",
                l.path, l.line, l.column,
            ))
            .unwrap_or_default(),
            format_str_with_indent(
                err.to_string(),
                self.indent.saturating_sub(3) + 3,
            ),
            world
                .map(|w| format_str_with_indent(
                    format!("{w:#?}"),
                    self.indent.saturating_sub(3) + 3,
                ))
                .unwrap_or_default(),
        ));

        self.write_line(&format!("{step_keyword}{step_value}{diagnostics}"))
    }
}

/// Tries to coerce [`catch_unwind()`] output to [`String`].
///
/// [`catch_unwind()`]: std::panic::catch_unwind()
#[must_use]
pub(crate) fn coerce_error(err: &Info) -> Cow<'static, str> {
    err.downcast_ref::<String>()
        .map(|s| s.clone().into())
        .or_else(|| err.downcast_ref::<&str>().map(|s| s.to_owned().into()))
        .unwrap_or_else(|| "(Could not resolve panic payload)".into())
}

/// Formats the given [`str`] by adding `indent`s to each line to prettify the
/// output.
fn format_str_with_indent(str: impl AsRef<str>, indent: usize) -> String {
    let str = str
        .as_ref()
        .lines()
        .map(|line| format!("{}{line}", " ".repeat(indent)))
        .join("\n");
    (!str.is_empty())
        .then(|| format!("\n{str}"))
        .unwrap_or_default()
}

/// Formats the given [`gherkin::Table`] and adds `indent`s to each line to
/// prettify the output.
fn format_table(table: &gherkin::Table, indent: usize) -> String {
    let max_row_len = table
        .rows
        .iter()
        .fold(None, |mut acc: Option<Vec<_>>, row| {
            // false positive: due to mut borrowing
            #[allow(clippy::option_if_let_else)]
            if let Some(existing_len) = acc.as_mut() {
                for (cell, max_len) in row.iter().zip(existing_len) {
                    *max_len = cmp::max(*max_len, cell.len());
                }
            } else {
                acc = Some(row.iter().map(String::len).collect::<Vec<_>>());
            }
            acc
        })
        .unwrap_or_default();

    let mut table = table
        .rows
        .iter()
        .map(|row| {
            row.iter()
                .zip(&max_row_len)
                .map(|(cell, len)| format!("| {cell:len$} "))
                .collect::<String>()
        })
        .map(|row| format!("{}{row}", " ".repeat(indent + 1)))
        .join("|\n");

    if !table.is_empty() {
        table.insert(0, '\n');
        table.push('|');
    }

    table
}

/// Formats `value`s in the given `captures` with the provided `accent` style
/// and with the `default` style anything else.
fn format_captures<D, A>(
    value: impl AsRef<str>,
    captures: &CaptureLocations,
    default: D,
    accent: A,
) -> String
where
    D: for<'a> Fn(&'a str) -> Cow<'a, str>,
    A: for<'a> Fn(&'a str) -> Cow<'a, str>,
{
    // PANIC: Slicing is OK here, as all indices are obtained from the source
    //        string.
    #![allow(clippy::string_slice)]

    let value = value.as_ref();

    let (mut formatted, end) = (1..captures.len())
        .filter_map(|group| captures.get(group))
        .fold(
            (String::with_capacity(value.len()), 0),
            |(mut str, old), (start, end)| {
                // Ignore nested groups.
                if old > start {
                    return (str, old);
                }

                str.push_str(&default(&value[old..start]));
                str.push_str(&accent(&value[start..end]));
                (str, end)
            },
        );
    formatted.push_str(&default(&value[end..value.len()]));

    formatted
}

/// Trims start of the path if it matches with `CARGO_MANIFEST_DIR` environment
/// variable.
pub(crate) fn trim_path(path: &str) -> &str {
    path.trim_start_matches(env!("CARGO_MANIFEST_DIR"))
        .trim_start_matches('/')
        .trim_start_matches('\\')
}<|MERGE_RESOLUTION|>--- conflicted
+++ resolved
@@ -25,11 +25,7 @@
 
 use crate::{
     cli::Colored,
-<<<<<<< HEAD
     event::{self, Info, Retries},
-=======
-    event::{self, Info},
->>>>>>> ba47a18e
     parser, step,
     writer::{
         self,
@@ -456,11 +452,7 @@
                 self.step_started(step)?;
             }
             Step::Passed(captures, _) => {
-<<<<<<< HEAD
                 self.step_passed(step, captures, retries)?;
-=======
-                self.step_passed(step, captures)?;
->>>>>>> ba47a18e
                 self.indent = self.indent.saturating_sub(4);
             }
             Step::Skipped => {
@@ -468,7 +460,6 @@
                 self.indent = self.indent.saturating_sub(4);
             }
             Step::Failed(c, loc, w, i) => {
-<<<<<<< HEAD
                 self.step_failed(
                     feat,
                     step,
@@ -478,9 +469,6 @@
                     w.as_ref(),
                     i,
                 )?;
-=======
-                self.step_failed(feat, step, c.as_ref(), *loc, w.as_ref(), i)?;
->>>>>>> ba47a18e
                 self.indent = self.indent.saturating_sub(4);
             }
         }
@@ -631,16 +619,12 @@
         step: &gherkin::Step,
         captures: Option<&CaptureLocations>,
         loc: Option<step::Location>,
-<<<<<<< HEAD
         retries: Option<Retries>,
-=======
->>>>>>> ba47a18e
         world: Option<&W>,
         err: &event::StepError,
     ) -> io::Result<()> {
         self.clear_last_lines_if_term_present()?;
 
-<<<<<<< HEAD
         let style = |s| {
             if retries.filter(|r| r.left > 0).is_some() {
                 self.styles.retry_bright(s)
@@ -650,13 +634,9 @@
         };
 
         let indent = " ".repeat(self.indent.saturating_sub(3));
-        let step_keyword = style(format!("{indent}✘  {}", step.keyword));
-=======
-        let indent = " ".repeat(self.indent.saturating_sub(3));
 
         let step_keyword =
             self.styles.err(format!("{indent}✘  {}", step.keyword));
->>>>>>> ba47a18e
         let step_value = captures.map_or_else(
             || style(step.value.clone()),
             |capts| {
@@ -670,17 +650,10 @@
             },
         );
 
-<<<<<<< HEAD
         let diagnostics = style(format!(
-            "{}{}\n{}\
-             {indent}   Step failed: {}:{}:{}\n\
-             {indent}   Captured output: {}{}",
-=======
-        let diagnostics = self.styles.err(format!(
             "{}{}\n\
              {indent}   Step failed:\n\
              {indent}   Defined: {}:{}:{}{}{}{}",
->>>>>>> ba47a18e
             step.docstring
                 .as_ref()
                 .and_then(|doc| self.verbosity.shows_docstring().then(|| {
@@ -694,11 +667,6 @@
                 .as_ref()
                 .map(|t| format_table(t, self.indent))
                 .unwrap_or_default(),
-            loc.map(|l| format!(
-                "{indent}   {}:{}:{}\n",
-                l.path, l.line, l.column,
-            ))
-            .unwrap_or_default(),
             feat.path
                 .as_ref()
                 .and_then(|p| p.to_str().map(trim_path))
@@ -749,11 +717,7 @@
                 self.bg_step_started(bg)?;
             }
             Step::Passed(captures, _) => {
-<<<<<<< HEAD
                 self.bg_step_passed(bg, captures, retries)?;
-=======
-                self.bg_step_passed(bg, captures)?;
->>>>>>> ba47a18e
                 self.indent = self.indent.saturating_sub(4);
             }
             Step::Skipped => {
@@ -825,7 +789,6 @@
     ) -> io::Result<()> {
         self.clear_last_lines_if_term_present()?;
 
-<<<<<<< HEAD
         let style = |s| {
             if retries.filter(|r| r.current > 0).is_some() {
                 self.styles.retry(s)
@@ -835,13 +798,8 @@
         };
 
         let indent = " ".repeat(self.indent.saturating_sub(3));
+
         let step_keyword = style(format!("{indent}✔> {}", step.keyword));
-=======
-        let indent = " ".repeat(self.indent.saturating_sub(3));
-
-        let step_keyword =
-            self.styles.ok(format!("{indent}✔> {}", step.keyword));
->>>>>>> ba47a18e
         let step_value = format_captures(
             &step.value,
             captures,
@@ -868,17 +826,9 @@
                 .unwrap_or_default(),
         );
 
-<<<<<<< HEAD
         self.output.write_line(&style(format!(
             "{step_keyword}{step_value}{doc_str}{step_table}",
         )))
-=======
-        self.output.write_line(
-            &self.styles.ok(format!(
-                "{step_keyword}{step_value}{doc_str}{step_table}",
-            )),
-        )
->>>>>>> ba47a18e
     }
 
     /// Outputs the [skipped] [`Background`] [`Step`].
@@ -953,15 +903,9 @@
         );
 
         let diagnostics = self.styles.err(format!(
-<<<<<<< HEAD
-            "{}{}\n{}\
-             {indent}   Step failed: {}:{}:{}\n\
-             {indent}   Captured output: {}{}",
-=======
             "{}{}\n\
              {indent}   Step failed:\n\
              {indent}   Defined: {}:{}:{}{}{}{}",
->>>>>>> ba47a18e
             step.docstring
                 .as_ref()
                 .and_then(|doc| self.verbosity.shows_docstring().then(|| {
@@ -975,11 +919,6 @@
                 .as_ref()
                 .map(|t| format_table(t, self.indent))
                 .unwrap_or_default(),
-            loc.map(|l| format!(
-                "{indent}   {}:{}:{}\n",
-                l.path, l.line, l.column,
-            ))
-            .unwrap_or_default(),
             feat.path
                 .as_ref()
                 .and_then(|p| p.to_str().map(trim_path))
