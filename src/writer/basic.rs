--- conflicted
+++ resolved
@@ -303,7 +303,6 @@
         locations: &CaptureLocations,
     ) {
         self.clear_last_lines_if_term_present();
-<<<<<<< HEAD
 
         let step_keyword =
             self.styles.ok(format!("\u{2714}  {}", step.keyword));
@@ -313,9 +312,11 @@
             |v| self.styles.ok(v),
             |v| self.styles.ok(self.styles.bold(v)),
         );
-        let step_table = self
-            .styles
-            .ok(format_table(step.table.as_ref(), self.indent));
+        let step_table = self.styles.ok(step
+            .table
+            .as_ref()
+            .map(|t| format_table(t, self.indent))
+            .unwrap_or_default());
 
         self.write_line(&self.styles.ok(format!(
             "{indent}{} {}{}",
@@ -324,21 +325,6 @@
             step_table,
             indent = " ".repeat(self.indent.saturating_sub(3)),
         )))
-=======
-        self.write_line(&self.styles.ok({
-            format!(
-                //       ✔
-                "{indent}\u{2714}  {} {}{}",
-                step.keyword,
-                step.value,
-                step.table
-                    .as_ref()
-                    .map(|t| format_table(t, self.indent))
-                    .unwrap_or_default(),
-                indent = " ".repeat(self.indent.saturating_sub(3)),
-            )
-        }))
->>>>>>> 09daa46b
         .unwrap();
     }
 
@@ -385,7 +371,6 @@
         let step_keyword = self.styles.err(format!(
             "{indent}\u{2718}  {}",
             step.keyword,
-<<<<<<< HEAD
             indent = " ".repeat(self.indent.saturating_sub(3)),
         ));
         let step_value = locations.map_or_else(
@@ -404,14 +389,10 @@
             "{}\n\
              {indent}   Step failed: {}:{}:{}\n\
              {indent}   Captured output: {}{}",
-            format_table(step.table.as_ref(), self.indent),
-=======
-            step.value,
             step.table
                 .as_ref()
                 .map(|t| format_table(t, self.indent))
                 .unwrap_or_default(),
->>>>>>> 09daa46b
             feat.path
                 .as_ref()
                 .and_then(|p| p.to_str())
@@ -521,26 +502,17 @@
             |v| self.styles.ok(v),
             |v| self.styles.ok(self.styles.bold(v)),
         );
-        let step_table = self
-            .styles
-            .ok(format_table(step.table.as_ref(), self.indent));
+        let step_table = self.styles.ok(step
+            .table
+            .as_ref()
+            .map(|t| format_table(t, self.indent))
+            .unwrap_or_default());
 
         self.write_line(&self.styles.ok(format!(
-<<<<<<< HEAD
             "{indent}{} {}{}",
             step_keyword,
             step_value,
             step_table,
-=======
-            //  ✔
-            "{indent}\u{2714}> {} {}{}",
-            step.keyword,
-            step.value,
-            step.table
-                .as_ref()
-                .map(|t| format_table(t, self.indent))
-                .unwrap_or_default(),
->>>>>>> 09daa46b
             indent = " ".repeat(self.indent.saturating_sub(3)),
         )))
         .unwrap();
@@ -595,7 +567,6 @@
         let step_keyword = self.styles.err(format!(
             "{indent}\u{2718}> {}",
             step.keyword,
-<<<<<<< HEAD
             indent = " ".repeat(self.indent.saturating_sub(3)),
         ));
         let step_value = locations.map_or_else(
@@ -614,14 +585,10 @@
             "{}\n\
              {indent}   Step failed: {}:{}:{}\n\
              {indent}   Captured output: {}{}",
-            format_table(step.table.as_ref(), self.indent),
-=======
-            step.value,
             step.table
                 .as_ref()
                 .map(|t| format_table(t, self.indent))
                 .unwrap_or_default(),
->>>>>>> 09daa46b
             feat.path
                 .as_ref()
                 .and_then(|p| p.to_str())
