// Copyright (c) 2018-2021  Brendan Molloy <brendan@bbqsrc.net>,
//                          Ilya Solovyiov <ilya.solovyiov@gmail.com>,
//                          Kai Ren <tyranron@gmail.com>
//
// Licensed under the Apache License, Version 2.0 <LICENSE-APACHE or
// http://www.apache.org/licenses/LICENSE-2.0> or the MIT license
// <LICENSE-MIT or http://opensource.org/licenses/MIT>, at your
// option. This file may not be copied, modified, or distributed
// except according to those terms.

//! Tools for outputting [`Cucumber`] events.
//!
//! [`Cucumber`]: crate::event::Cucumber

pub mod basic;
pub mod discard;
pub mod fail_on_skipped;
#[cfg(feature = "output-json")]
pub mod json;
#[cfg(feature = "output-junit")]
pub mod junit;
pub mod normalize;
pub mod out;
pub mod repeat;
pub mod summarize;
pub mod tee;

use async_trait::async_trait;
use sealed::sealed;
use structopt::StructOptInternal;

use crate::{event, parser, Event};

#[cfg(feature = "output-json")]
#[doc(inline)]
pub use self::json::Json;
#[cfg(feature = "output-junit")]
#[doc(inline)]
pub use self::junit::JUnit;
#[doc(inline)]
pub use self::{
    basic::{Basic, Coloring},
    fail_on_skipped::FailOnSkipped,
    normalize::{AssertNormalized, Normalize, Normalized},
    repeat::Repeat,
    summarize::{Summarizable, Summarize},
    tee::Tee,
};

/// Writer of [`Cucumber`] events to some output.
///
/// As [`Runner`] produces events in a [happened-before] order (see
/// [its order guarantees][1]), [`Writer`]s are required to be [`Normalized`].
///
/// As [`Cucumber::run()`] returns [`Writer`], it can hold some state inside for
/// inspection after execution. See [`Summarize`] and
/// [`Cucumber::run_and_exit()`] for examples.
///
/// [`Cucumber`]: crate::event::Cucumber
/// [`Cucumber::run()`]: crate::Cucumber::run
/// [`Cucumber::run_and_exit()`]: crate::Cucumber::run_and_exit
/// [`Runner`]: crate::Runner
/// [1]: crate::Runner#order-guarantees
/// [happened-before]: https://en.wikipedia.org/wiki/Happened-before
#[async_trait(?Send)]
pub trait Writer<World> {
    /// CLI options of this [`Writer`]. In case no options should be introduced,
    /// just use [`cli::Empty`].
    ///
    /// All CLI options from [`Parser`], [`Runner`] and [`Writer`] will be
    /// merged together, so overlapping arguments will cause a runtime panic.
    ///
    /// [`cli::Empty`]: crate::cli::Empty
    /// [`Parser`]: crate::Parser
    /// [`Runner`]: crate::Runner
    /// [`StructOpt`]: structopt::StructOpt
    // We do use `StructOptInternal` here only because `StructOpt::from_args()`
    // requires exactly this trait bound. We don't touch any `StructOptInternal`
    // details being a subject of instability.
    type Cli: StructOptInternal;

    /// Handles the given [`Cucumber`] event.
    ///
    /// [`Cucumber`]: crate::event::Cucumber
    async fn handle_event(
        &mut self,
        ev: parser::Result<Event<event::Cucumber<World>>>,
        cli: &Self::Cli,
    );
}

/// [`Writer`] that also can output an arbitrary `Value` in addition to
/// regular [`Cucumber`] events.
///
/// [`Cucumber`]: crate::event::Cucumber
#[async_trait(?Send)]
pub trait Arbitrary<'val, World, Value: 'val>: Writer<World> {
    /// Writes `val` to the [`Writer`]'s output.
    async fn write(&mut self, val: Value)
    where
        'val: 'async_trait;
}

/// [`Writer`] tracking a number of [`Failed`] [`Step`]s and parsing errors.
///
/// [`Failed`]: event::Step::Failed
/// [`Step`]: gherkin::Step
pub trait Failure<World>: Writer<World> {
    /// Indicates whether there were failures/errors during execution.
    #[must_use]
    fn execution_has_failed(&self) -> bool {
        self.failed_steps() > 0 || self.parsing_errors() > 0
    }

    /// Returns number of [`Failed`] [`Step`]s.
    ///
    /// [`Failed`]: event::Step::Failed
    /// [`Step`]: gherkin::Step
    #[must_use]
    fn failed_steps(&self) -> usize;

    /// Returns number of parsing errors.
    #[must_use]
    fn parsing_errors(&self) -> usize;

    /// Returns number of failed [`Scenario`] hooks.
    ///
    /// [`Scenario`]: gherkin::Scenario
    #[must_use]
    fn hook_errors(&self) -> usize;
}

/// Extension of [`Writer`] allowing its normalization and summarization.
#[sealed]
pub trait Ext: Sized {
<<<<<<< HEAD
    /// Does nothing, but makes [`Writer`] [`Normalized`].
    ///
    /// > ⚠️ __WARNING__: Should be used only in case you are sure, that
    /// > incoming events will be in a [`Normalized`] order. For example in case
    /// > [`runner::Basic::max_concurrent_scenarios()`][1] is set to `1`.
    ///
=======
    /// Asserts this [`Writer`] being [`Normalized`].
    ///
    /// Technically is no-op, only forcing the [`Writer`] to become
    /// [`Normalized`] despite it actually doesn't represent the one.
    ///
    /// If you need a real normalization, use [`normalized()`] instead.
    ///
    /// > ⚠️ __WARNING__: Should be used only in case you are absolutely sure,
    /// >                 that incoming events will be emitted in a
    /// >                 [`Normalized`] order.
    /// >                 For example, in case [`max_concurrent_scenarios()`][1]
    /// >                 is set to `1`.
    ///
    /// [`normalized()`]: Ext::normalized
>>>>>>> 89491680
    /// [1]: crate::runner::Basic::max_concurrent_scenarios()
    #[must_use]
    fn assert_normalized(self) -> AssertNormalized<Self>;

    /// Wraps this [`Writer`] into a [`Normalize`]d version.
    ///
    /// See [`Normalize`] for more information.
    #[must_use]
    fn normalized<W>(self) -> Normalize<W, Self>;

    /// Wraps this [`Writer`] to print a summary at the end of an output.
    ///
    /// See [`Summarize`] for more information.
    #[must_use]
    fn summarized(self) -> Summarize<Self>;

    /// Wraps this [`Writer`] to fail on [`Skipped`] [`Step`]s if their
    /// [`Scenario`] isn't marked with `@allow_skipped` tag.
    ///
    /// See [`FailOnSkipped`] for more information.
    ///
    /// [`Scenario`]: gherkin::Scenario
    /// [`Skipped`]: event::Step::Skipped
    /// [`Step`]: gherkin::Step
    #[must_use]
    fn fail_on_skipped(self) -> FailOnSkipped<Self>;

    /// Wraps this [`Writer`] to fail on [`Skipped`] [`Step`]s if the given
    /// `with` predicate returns `true`.
    ///
    /// See [`FailOnSkipped`] for more information.
    ///
    /// [`Scenario`]: gherkin::Scenario
    /// [`Skipped`]: event::Step::Skipped
    /// [`Step`]: gherkin::Step
    #[must_use]
    fn fail_on_skipped_with<F>(self, with: F) -> FailOnSkipped<Self, F>
    where
        F: Fn(
            &gherkin::Feature,
            Option<&gherkin::Rule>,
            &gherkin::Scenario,
        ) -> bool;

    /// Wraps this [`Writer`] to re-output [`Skipped`] [`Step`]s at the end of
    /// an output.
    ///
    /// [`Skipped`]: event::Step::Skipped
    /// [`Step`]: gherkin::Step
    #[must_use]
    fn repeat_skipped<W>(self) -> Repeat<W, Self>;

    /// Wraps this [`Writer`] to re-output [`Failed`] [`Step`]s or [`Parser`]
    /// errors at the end of an output.
    ///
    /// [`Failed`]: event::Step::Failed
    /// [`Parser`]: crate::Parser
    /// [`Step`]: gherkin::Step
    #[must_use]
    fn repeat_failed<W>(self) -> Repeat<W, Self>;

    /// Wraps this [`Writer`] to re-output `filter`ed events at the end of an
    /// output.
    #[must_use]
    fn repeat_if<W, F>(self, filter: F) -> Repeat<W, Self, F>
    where
        F: Fn(&parser::Result<Event<event::Cucumber<W>>>) -> bool;

    /// Attaches the provided `other` [`Writer`] to the current one for passing
    /// events to both of them simultaneously.
    #[must_use]
    fn tee<W, Wr: Writer<W>>(self, other: Wr) -> Tee<Self, Wr>;

    /// Wraps this [`Writer`] into a [`discard::Arbitrary`] one, providing a
    /// no-op [`ArbitraryWriter`] implementation.
    ///
    /// Intended to be used for feeding a non-[`ArbitraryWriter`] [`Writer`]
    /// into a [`tee()`], as the later accepts only [`ArbitraryWriter`]s.
    ///
    /// [`tee()`]: Ext::tee
    /// [`ArbitraryWriter`]: Arbitrary
    #[must_use]
    fn discard_arbitrary_writes(self) -> discard::Arbitrary<Self>;

    /// Wraps this [`Writer`] into a [`discard::Arbitrary`] one, providing a
    /// no-op [`FailureWriter`] implementation returning only `0`.
    ///
    /// Intended to be used for feeding a non-[`FailureWriter`] [`Writer`]
    /// into a [`tee()`], as the later accepts only [`FailureWriter`]s.
    ///
    /// [`tee()`]: Ext::tee
    /// [`FailureWriter`]: Failure
    #[must_use]
    fn discard_failure_writes(self) -> discard::Failure<Self>;
}

#[sealed]
impl<T> Ext for T {
    fn assert_normalized(self) -> AssertNormalized<Self> {
        AssertNormalized::new(self)
    }

    fn normalized<W>(self) -> Normalize<W, Self> {
        Normalize::new(self)
    }

    fn summarized(self) -> Summarize<Self> {
        Summarize::from(self)
    }

    fn fail_on_skipped(self) -> FailOnSkipped<Self> {
        FailOnSkipped::from(self)
    }

    fn fail_on_skipped_with<F>(self, f: F) -> FailOnSkipped<Self, F>
    where
        F: Fn(
            &gherkin::Feature,
            Option<&gherkin::Rule>,
            &gherkin::Scenario,
        ) -> bool,
    {
        FailOnSkipped::with(self, f)
    }

    fn repeat_skipped<W>(self) -> Repeat<W, Self> {
        Repeat::skipped(self)
    }

    fn repeat_failed<W>(self) -> Repeat<W, Self> {
        Repeat::failed(self)
    }

    fn repeat_if<W, F>(self, filter: F) -> Repeat<W, Self, F>
    where
        F: Fn(&parser::Result<Event<event::Cucumber<W>>>) -> bool,
    {
        Repeat::new(self, filter)
    }

    fn tee<W, Wr: Writer<W>>(self, other: Wr) -> Tee<Self, Wr> {
        Tee::new(self, other)
    }

    fn discard_arbitrary_writes(self) -> discard::Arbitrary<Self> {
        discard::Arbitrary::wrap(self)
    }

    fn discard_failure_writes(self) -> discard::Failure<Self> {
        discard::Failure::wrap(self)
    }
}

/// Marker indicating that a [`Writer`] doesn't transform or rearrange events.
///
/// It's used to ensure that a [`Writer`]s pipeline is built in the right order,
/// avoiding situations like an event transformation isn't done before it's
/// [`Repeat`]ed.
///
/// # Example
///
/// If you want to pipeline [`FailOnSkipped`], [`Summarize`] and [`Repeat`]
/// [`Writer`]s, the code won't compile because of the wrong pipelining order.
///
/// ```rust,compile_fail
/// # use std::convert::Infallible;
/// #
/// # use async_trait::async_trait;
/// # use cucumber::{writer, WorldInit, WriterExt as _};
/// #
/// # #[derive(Debug, WorldInit)]
/// # struct MyWorld;
/// #
/// # #[async_trait(?Send)]
/// # impl cucumber::World for MyWorld {
/// #     type Error = Infallible;
/// #
/// #     async fn new() -> Result<Self, Self::Error> {
/// #         Ok(Self)
/// #     }
/// # }
/// #
/// # #[tokio::main(flavor = "current_thread")]
/// # async fn main() {
/// MyWorld::cucumber()
///     .with_writer(
///         // `Writer`s pipeline is constructed in a reversed order.
///         writer::Basic::stdout()
///             .fail_on_skipped() // Fails as `Repeat` will re-output skipped
///             .repeat_failed()   // steps instead of failed ones.
///             .summarized()
///     )
///     .run_and_exit("tests/features/readme")
///     .await;
/// # }
/// ```
///
/// ```rust,compile_fail
/// # use std::convert::Infallible;
/// #
/// # use async_trait::async_trait;
/// # use cucumber::{writer, WorldInit, WriterExt as _};
/// #
/// # #[derive(Debug, WorldInit)]
/// # struct MyWorld;
/// #
/// # #[async_trait(?Send)]
/// # impl cucumber::World for MyWorld {
/// #     type Error = Infallible;
/// #
/// #     async fn new() -> Result<Self, Self::Error> {
/// #         Ok(Self)
/// #     }
/// # }
/// #
/// # #[tokio::main(flavor = "current_thread")]
/// # async fn main() {
/// MyWorld::cucumber()
///     .with_writer(
///         // `Writer`s pipeline is constructed in a reversed order.
///         writer::Basic::stdout()
///             .repeat_failed()
///             .fail_on_skipped() // Fails as `Summarize` will count skipped
///             .summarized()      // steps instead of `failed` ones.
///     )
///     .run_and_exit("tests/features/readme")
///     .await;
/// # }
/// ```
///
/// ```rust
/// # use std::{convert::Infallible, panic::AssertUnwindSafe};
/// #
/// # use async_trait::async_trait;
/// # use cucumber::{writer, WorldInit, WriterExt as _};
/// # use futures::FutureExt as _;
/// #
/// # #[derive(Debug, WorldInit)]
/// # struct MyWorld;
/// #
/// # #[async_trait(?Send)]
/// # impl cucumber::World for MyWorld {
/// #     type Error = Infallible;
/// #
/// #     async fn new() -> Result<Self, Self::Error> {
/// #         Ok(Self)
/// #     }
/// # }
/// #
/// # #[tokio::main(flavor = "current_thread")]
/// # async fn main() {
/// # let fut = async {
/// MyWorld::cucumber()
///     .with_writer(
///         // `Writer`s pipeline is constructed in a reversed order.
///         writer::Basic::stdout() // And, finally, print them.
///             .repeat_failed()    // Then, repeat failed ones once again.
///             .summarized()       // Only then, count summary for them.
///             .fail_on_skipped(), // First, transform skipped steps to failed.
///     )
///     .run_and_exit("tests/features/readme")
///     .await;
/// # };
/// # let err = AssertUnwindSafe(fut)
/// #     .catch_unwind()
/// #     .await
/// #     .expect_err("should err");
/// # let err = err.downcast_ref::<String>().unwrap();
/// # assert_eq!(err, "1 step failed");
/// # }
/// ```
///
/// [`Failed`]: event::Step::Failed
/// [`FailOnSkipped`]: crate::writer::FailOnSkipped
/// [`Skipped`]: event::Step::Skipped
pub trait NonTransforming {}<|MERGE_RESOLUTION|>--- conflicted
+++ resolved
@@ -133,14 +133,6 @@
 /// Extension of [`Writer`] allowing its normalization and summarization.
 #[sealed]
 pub trait Ext: Sized {
-<<<<<<< HEAD
-    /// Does nothing, but makes [`Writer`] [`Normalized`].
-    ///
-    /// > ⚠️ __WARNING__: Should be used only in case you are sure, that
-    /// > incoming events will be in a [`Normalized`] order. For example in case
-    /// > [`runner::Basic::max_concurrent_scenarios()`][1] is set to `1`.
-    ///
-=======
     /// Asserts this [`Writer`] being [`Normalized`].
     ///
     /// Technically is no-op, only forcing the [`Writer`] to become
@@ -155,7 +147,6 @@
     /// >                 is set to `1`.
     ///
     /// [`normalized()`]: Ext::normalized
->>>>>>> 89491680
     /// [1]: crate::runner::Basic::max_concurrent_scenarios()
     #[must_use]
     fn assert_normalized(self) -> AssertNormalized<Self>;
