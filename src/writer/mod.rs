// Copyright (c) 2018-2021  Brendan Molloy <brendan@bbqsrc.net>,
//                          Ilya Solovyiov <ilya.solovyiov@gmail.com>,
//                          Kai Ren <tyranron@gmail.com>
//
// Licensed under the Apache License, Version 2.0 <LICENSE-APACHE or
// http://www.apache.org/licenses/LICENSE-2.0> or the MIT license
// <LICENSE-MIT or http://opensource.org/licenses/MIT>, at your
// option. This file may not be copied, modified, or distributed
// except according to those terms.

//! Tools for outputting [`Cucumber`] events.
//!
//! [`Cucumber`]: crate::event::Cucumber

pub mod basic;
pub mod fail_on_skipped;
pub mod normalized;
pub mod repeat;
pub mod summarized;
pub mod term;

use async_trait::async_trait;
use sealed::sealed;

use crate::{event, parser, World};

#[doc(inline)]
pub use self::{
    basic::Basic, fail_on_skipped::FailOnSkipped, normalized::Normalized,
    repeat::Repeat, summarized::Summarized,
};

/// Writer of [`Cucumber`] events to some output.
///
/// As [`Cucumber::run()`] returns [`Writer`], it can hold some state inside for
/// inspection after execution. See [`Summarized`] and
/// [`Cucumber::run_and_exit()`] for examples.
///
/// [`Cucumber`]: crate::event::Cucumber
/// [`Cucumber::run()`]: crate::Cucumber::run
/// [`Cucumber::run_and_exit()`]: crate::Cucumber::run_and_exit
#[async_trait(?Send)]
pub trait Writer<World> {
    /// Handles the given [`Cucumber`] event.
    ///
    /// [`Cucumber`]: crate::event::Cucumber
    async fn handle_event(
        &mut self,
        ev: parser::Result<event::Cucumber<World>>,
    );
}

/// [`Writer`] that also can output an arbitrary `Value` in addition to
/// regular [`Cucumber`] events.
///
/// [`Cucumber`]: crate::event::Cucumber
#[async_trait(?Send)]
pub trait Arbitrary<'val, World, Value: 'val>: Writer<World> {
    /// Writes `val` to the [`Writer`]'s output.
    async fn write(&mut self, val: Value)
    where
        'val: 'async_trait;
}

/// [`Writer`] tracking a number of [`Failed`] [`Step`]s and parsing errors.
///
/// [`Failed`]: event::Step::Failed
/// [`Step`]: gherkin::Step
pub trait Failure<World>: Writer<World> {
    /// Indicates whether there were failures/errors during execution.
    #[must_use]
    fn execution_has_failed(&self) -> bool {
        self.failed_steps() > 0 || self.parsing_errors() > 0
    }

    /// Returns number of [`Failed`] [`Step`]s.
    ///
    /// [`Failed`]: event::Step::Failed
    /// [`Step`]: gherkin::Step
    #[must_use]
    fn failed_steps(&self) -> usize;

    /// Returns number of parsing errors.
    #[must_use]
    fn parsing_errors(&self) -> usize;
}

/// Extension of [`Writer`] allowing its normalization and summarization.
#[sealed]
pub trait Ext<W: World>: Writer<W> + Sized {
    /// Wraps this [`Writer`] into a [`Normalized`] version.
    ///
    /// See [`Normalized`] for more information.
    #[must_use]
    fn normalized(self) -> Normalized<W, Self>;

    /// Wraps this [`Writer`] to print a summary at the end of an output.
    ///
    /// See [`Summarized`] for more information.
    #[must_use]
    fn summarized(self) -> Summarized<Self>;

    /// Wraps this [`Writer`] to fail on [`Skipped`] [`Step`]s if their
    /// [`Scenario`] isn't marked with `@allow_skipped` tag.
    ///
    /// See [`FailOnSkipped`] for more information.
    ///
    /// [`Scenario`]: gherkin::Scenario
    /// [`Skipped`]: event::Step::Skipped
    /// [`Step`]: gherkin::Step
    #[must_use]
    fn fail_on_skipped(self) -> FailOnSkipped<Self>;

    /// Wraps this [`Writer`] to fail on [`Skipped`] [`Step`]s if the given
    /// `with` predicate returns `true`.
    ///
    /// See [`FailOnSkipped`] for more information.
    ///
    /// [`Scenario`]: gherkin::Scenario
    /// [`Skipped`]: event::Step::Skipped
    /// [`Step`]: gherkin::Step
    #[must_use]
    fn fail_on_skipped_with<F>(self, with: F) -> FailOnSkipped<Self, F>
    where
        F: Fn(
            &gherkin::Feature,
            Option<&gherkin::Rule>,
            &gherkin::Scenario,
        ) -> bool;

<<<<<<< HEAD
    /// Wraps this [`Writer`] to re-output [`Skipped`] [`Step`]s at the end.
    ///
    /// [`Skipped`]: event::Step::Skipped
    /// [`Step`]: gherkin::Step
    fn repeat_skipped(self) -> Repeat<W, Self>;

    /// Wraps this [`Writer`] to re-output [`Failed`] [`Step`]s or [`Parser`]
    /// errors at the end.
=======
    /// Wraps this [`Writer`] to re-output [`Skipped`] [`Step`]s at the end of
    /// an output.
    ///
    /// [`Skipped`]: event::Step::Skipped
    /// [`Step`]: gherkin::Step
    #[must_use]
    fn repeat_skipped(self) -> Repeat<W, Self>;

    /// Wraps this [`Writer`] to re-output [`Failed`] [`Step`]s or [`Parser`]
    /// errors at the end of an output.
>>>>>>> 9e4f24a8
    ///
    /// [`Failed`]: event::Step::Failed
    /// [`Parser`]: crate::Parser
    /// [`Step`]: gherkin::Step
<<<<<<< HEAD
    fn repeat_failed(self) -> Repeat<W, Self>;

    /// Wraps this [`Writer`] to re-output events at the end, on which `filter`
    /// returned `true`.
    fn repeat_if<F>(self, filter: F) -> Repeat<W, Self, F>
    where
        F: Fn(parser::Result<event::Cucumber<W>>) -> bool;
=======
    #[must_use]
    fn repeat_failed(self) -> Repeat<W, Self>;

    /// Wraps this [`Writer`] to re-output `filter`ed events at the end of an
    /// output.
    #[must_use]
    fn repeat_if<F>(self, filter: F) -> Repeat<W, Self, F>
    where
        F: Fn(&parser::Result<event::Cucumber<W>>) -> bool;
>>>>>>> 9e4f24a8
}

#[sealed]
impl<W, T> Ext<W> for T
where
    W: World,
    T: Writer<W> + Sized,
{
    fn normalized(self) -> Normalized<W, Self> {
        Normalized::new(self)
    }

    fn summarized(self) -> Summarized<Self> {
        Summarized::from(self)
    }

    fn fail_on_skipped(self) -> FailOnSkipped<Self> {
        FailOnSkipped::from(self)
    }

    fn fail_on_skipped_with<F>(self, f: F) -> FailOnSkipped<Self, F>
    where
        F: Fn(
            &gherkin::Feature,
            Option<&gherkin::Rule>,
            &gherkin::Scenario,
        ) -> bool,
    {
        FailOnSkipped::with(self, f)
    }

    fn repeat_skipped(self) -> Repeat<W, Self> {
        Repeat::skipped(self)
    }

    fn repeat_failed(self) -> Repeat<W, Self> {
        Repeat::failed(self)
    }

    fn repeat_if<F>(self, filter: F) -> Repeat<W, Self, F>
    where
<<<<<<< HEAD
        F: Fn(parser::Result<event::Cucumber<W>>) -> bool,
=======
        F: Fn(&parser::Result<event::Cucumber<W>>) -> bool,
>>>>>>> 9e4f24a8
    {
        Repeat::new(self, filter)
    }
}<|MERGE_RESOLUTION|>--- conflicted
+++ resolved
@@ -128,16 +128,6 @@
             &gherkin::Scenario,
         ) -> bool;
 
-<<<<<<< HEAD
-    /// Wraps this [`Writer`] to re-output [`Skipped`] [`Step`]s at the end.
-    ///
-    /// [`Skipped`]: event::Step::Skipped
-    /// [`Step`]: gherkin::Step
-    fn repeat_skipped(self) -> Repeat<W, Self>;
-
-    /// Wraps this [`Writer`] to re-output [`Failed`] [`Step`]s or [`Parser`]
-    /// errors at the end.
-=======
     /// Wraps this [`Writer`] to re-output [`Skipped`] [`Step`]s at the end of
     /// an output.
     ///
@@ -148,20 +138,10 @@
 
     /// Wraps this [`Writer`] to re-output [`Failed`] [`Step`]s or [`Parser`]
     /// errors at the end of an output.
->>>>>>> 9e4f24a8
     ///
     /// [`Failed`]: event::Step::Failed
     /// [`Parser`]: crate::Parser
     /// [`Step`]: gherkin::Step
-<<<<<<< HEAD
-    fn repeat_failed(self) -> Repeat<W, Self>;
-
-    /// Wraps this [`Writer`] to re-output events at the end, on which `filter`
-    /// returned `true`.
-    fn repeat_if<F>(self, filter: F) -> Repeat<W, Self, F>
-    where
-        F: Fn(parser::Result<event::Cucumber<W>>) -> bool;
-=======
     #[must_use]
     fn repeat_failed(self) -> Repeat<W, Self>;
 
@@ -171,7 +151,6 @@
     fn repeat_if<F>(self, filter: F) -> Repeat<W, Self, F>
     where
         F: Fn(&parser::Result<event::Cucumber<W>>) -> bool;
->>>>>>> 9e4f24a8
 }
 
 #[sealed]
@@ -213,11 +192,7 @@
 
     fn repeat_if<F>(self, filter: F) -> Repeat<W, Self, F>
     where
-<<<<<<< HEAD
-        F: Fn(parser::Result<event::Cucumber<W>>) -> bool,
-=======
         F: Fn(&parser::Result<event::Cucumber<W>>) -> bool,
->>>>>>> 9e4f24a8
     {
         Repeat::new(self, filter)
     }
