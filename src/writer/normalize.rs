// Copyright (c) 2018-2021  Brendan Molloy <brendan@bbqsrc.net>,
//                          Ilya Solovyiov <ilya.solovyiov@gmail.com>,
//                          Kai Ren <tyranron@gmail.com>
//
// Licensed under the Apache License, Version 2.0 <LICENSE-APACHE or
// http://www.apache.org/licenses/LICENSE-2.0> or the MIT license
// <LICENSE-MIT or http://opensource.org/licenses/MIT>, at your
// option. This file may not be copied, modified, or distributed
// except according to those terms.

//! [`Writer`]-wrapper for outputting events in a normalized readable order.

use std::{hash::Hash, mem, sync::Arc};

use async_trait::async_trait;
use derive_more::Deref;
use either::Either;
use linked_hash_map::LinkedHashMap;

use crate::{
    event::{self, Metadata},
    parser, writer, Event, World, Writer,
};

/// Wrapper for a [`Writer`] implementation for outputting events corresponding
/// to _order guarantees_ from the [`Runner`] in a [`Normalized`] readable
/// order.
///
/// Doesn't output anything by itself, but rather is used as a combinator for
/// rearranging events and feeding them to the underlying [`Writer`].
///
/// If some [`Feature`]([`Rule`]/[`Scenario`]/[`Step`]) has started to be
/// written into an output, then it will be written uninterruptedly until its
/// end, even if some other [`Feature`]s have finished their execution. It makes
/// much easier to understand what is really happening in the running
/// [`Feature`] while don't impose any restrictions on the running order.
///
/// [`Feature`]: gherkin::Feature
/// [`Rule`]: gherkin::Rule
/// [`Runner`]: crate::Runner
/// [`Scenario`]: gherkin::Scenario
/// [`Step`]: gherkin::Step
#[derive(Debug, Deref)]
pub struct Normalize<World, Writer> {
    /// Original [`Writer`] to normalize output of.
    #[deref]
    pub writer: Writer,

    /// Normalization queue of happened events.
    queue: CucumberQueue<World>,
}

impl<W, Writer> Normalize<W, Writer> {
    /// Creates a new [`Normalized`] wrapper, which will rearrange [`event`]s
    /// and feed them to the given [`Writer`].
    #[must_use]
    pub fn new(writer: Writer) -> Self {
        Self {
            writer,
            queue: CucumberQueue::new(Metadata::new(())),
        }
    }
}

#[async_trait(?Send)]
impl<World, Wr: Writer<World>> Writer<World> for Normalize<World, Wr> {
    type Cli = Wr::Cli;

    async fn handle_event(
        &mut self,
        event: parser::Result<Event<event::Cucumber<World>>>,
        cli: &Self::Cli,
    ) {
        use event::{Cucumber, Feature, Rule};

        // Once `Cucumber::Finished` is emitted, we just pass events through,
        // without any normalization.
        // This is done to avoid panic if this `Writer` happens to be wrapped
        // inside `writer::Repeat` or similar.
        if self.queue.is_finished_and_emitted() {
            self.writer.handle_event(event, cli).await;
            return;
        }

        match event.map(Event::split) {
            res @ (Err(_) | Ok((Cucumber::Started, _))) => {
                self.writer
                    .handle_event(res.map(|(ev, meta)| meta.insert(ev)), cli)
                    .await;
            }
            Ok((Cucumber::Finished, meta)) => self.queue.finished(meta),
            Ok((Cucumber::Feature(f, ev), meta)) => match ev {
                Feature::Started => self.queue.new_feature(meta.wrap(f)),
                Feature::Scenario(s, ev) => {
                    self.queue.insert_scenario_event(
                        &f,
                        None,
                        s,
                        meta.wrap(ev),
                    );
                }
                Feature::Finished => self.queue.feature_finished(meta.wrap(&f)),
                Feature::Rule(r, ev) => match ev {
                    Rule::Started => self.queue.new_rule(&f, meta.wrap(r)),
                    Rule::Scenario(s, ev) => {
                        self.queue.insert_scenario_event(
                            &f,
                            Some(r),
                            s,
                            meta.wrap(ev),
                        );
                    }
                    Rule::Finished => {
                        self.queue.rule_finished(&f, meta.wrap(r));
                    }
                },
            },
        }

        while let Some(feature_to_remove) =
            self.queue.emit((), &mut self.writer, cli).await
        {
            self.queue.remove(&feature_to_remove);
        }

        if let Some(meta) = self.queue.state.take_to_emit() {
            self.writer
                .handle_event(Ok(meta.wrap(Cucumber::Finished)), cli)
                .await;
        }
    }
}

#[async_trait(?Send)]
impl<'val, W, Wr, Val> writer::Arbitrary<'val, W, Val> for Normalize<W, Wr>
where
    Wr: writer::Arbitrary<'val, W, Val>,
    Val: 'val,
{
    async fn write(&mut self, val: Val)
    where
        'val: 'async_trait,
    {
        self.writer.write(val).await;
    }
}

impl<W, Wr> writer::Failure<W> for Normalize<W, Wr>
where
    Wr: writer::Failure<W>,
    Self: Writer<W>,
{
    fn failed_steps(&self) -> usize {
        self.writer.failed_steps()
    }

    fn parsing_errors(&self) -> usize {
        self.writer.parsing_errors()
    }

    fn hook_errors(&self) -> usize {
        self.writer.hook_errors()
    }
}

impl<W, Wr: writer::NonTransforming> writer::NonTransforming
    for Normalize<W, Wr>
{
}

/// Marker indicating that a [`Writer`] can accept events in a [happened-before]
/// order.
///
/// This means one of two things:
///
/// 1. Either [`Writer`] doesn't depend on events ordering.
///    For example, [`Writer`] which prints only [`Failed`] [`Step`]s.
///
/// 2. Or [`Writer`] does depend on events ordering, but implements some logic
///    to rearrange them.
///    For example, a [`Normalize`] wrapper will rearrange events and pass them
///    to the underlying [`Writer`], like a [`Runner`] wasn't concurrent at all.
///
/// [`Step`]: gherkin::Step
/// [`Failed`]: event::Step::Failed
/// [`Runner`]: crate::Runner
/// [happened-before]: https://en.wikipedia.org/wiki/Happened-before
pub trait Normalized {}

impl<World, Writer> Normalized for Normalize<World, Writer> {}

<<<<<<< HEAD
/// Wrapper for a [`Writer`] that does nothing, but implements [`Normalized`].
///
/// [1]: crate::runner::Basic::max_concurrent_scenarios()
=======
/// Wrapper for a [`Writer`] asserting it being [`Normalized`].
///
/// Technically is no-op, only forcing the [`Writer`] to become [`Normalized`]
/// despite it actually doesn't represent the one.
///
/// > ⚠️ __WARNING__: Should be used only in case you are absolutely sure, that
/// >                 incoming events will be emitted in a [`Normalized`] order.
/// >                 For example, in case [`max_concurrent_scenarios()`][1] is
/// >                 set to `1`.
///
/// [1]: crate::runner::Basic::max_concurrent_scenarios
>>>>>>> 89491680
#[derive(Debug, Deref)]
pub struct AssertNormalized<W: ?Sized>(W);

impl<Writer> AssertNormalized<Writer> {
<<<<<<< HEAD
    /// Creates a new [`AssertNormalized`] wrapper, which does nothing, but
    /// implements [`Normalized`].
    ///
    /// > ⚠️ __WARNING__: Should be used only in case you are sure, that
    /// > incoming events will be in a [`Normalized`] order. For example in case
    /// > [`runner::Basic::max_concurrent_scenarios()`][1] is set to `1`.
    ///
    /// [1]: crate::runner::Basic::max_concurrent_scenarios()
=======
    /// Creates a new no-op [`AssertNormalized`] wrapper forcing [`Normalized`]
    /// implementation.
    ///
    /// > ⚠️ __WARNING__: Should be used only in case you are absolutely sure,
    /// >                 that incoming events will be emitted in a
    /// >                 [`Normalized`] order.
    /// >                 For example, in case [`max_concurrent_scenarios()`][1]
    /// >                 is set to `1`.
    ///
    /// [1]: crate::runner::Basic::max_concurrent_scenarios
>>>>>>> 89491680
    #[must_use]
    pub const fn new(writer: Writer) -> Self {
        Self(writer)
    }
}

#[async_trait(?Send)]
impl<W: World, Wr: Writer<W> + ?Sized> Writer<W> for AssertNormalized<Wr> {
    type Cli = Wr::Cli;

    async fn handle_event(
        &mut self,
        event: parser::Result<Event<event::Cucumber<W>>>,
        cli: &Self::Cli,
    ) {
        self.0.handle_event(event, cli).await;
    }
}

#[async_trait(?Send)]
impl<'val, W, Wr, Val> writer::Arbitrary<'val, W, Val> for AssertNormalized<Wr>
where
    W: World,
    Val: 'val,
    Wr: writer::Arbitrary<'val, W, Val> + ?Sized,
{
    async fn write(&mut self, val: Val)
    where
        'val: 'async_trait,
    {
        self.0.write(val).await;
    }
}

impl<W, Wr> writer::Failure<W> for AssertNormalized<Wr>
where
    Wr: writer::Failure<W>,
    Self: Writer<W>,
{
    fn failed_steps(&self) -> usize {
        self.0.failed_steps()
    }

    fn parsing_errors(&self) -> usize {
        self.0.parsing_errors()
    }

    fn hook_errors(&self) -> usize {
        self.0.hook_errors()
    }
}

impl<Wr: writer::NonTransforming> writer::NonTransforming
    for AssertNormalized<Wr>
{
}

impl<Writer> Normalized for AssertNormalized<Writer> {}

/// Normalization queue for incoming events.
///
/// We use [`LinkedHashMap`] everywhere throughout this module to ensure FIFO
/// queue for our events. This means by calling [`next()`] we reliably get the
/// currently outputting item's events. We're doing that until it yields an
/// event that corresponds to the item being finished, after which we remove the
/// current item, as all its events have been printed out and we should do it
/// all over again with a [`next()`] item.
///
/// [`next()`]: std::iter::Iterator::next()
#[derive(Debug)]
struct Queue<K: Eq + Hash, V> {
    /// Underlying FIFO queue of values.
    queue: LinkedHashMap<K, V>,

    /// Initial [`Metadata`] of this [`Queue`] creation.
    ///
    /// If this value is [`Some`], then `Started` [`Event`] hasn't been passed
    /// on to the inner [`Writer`] yet.
    initial: Option<Metadata>,

    /// [`FinishedState`] of this [`Queue`].
    state: FinishedState,
}

impl<K: Eq + Hash, V> Queue<K, V> {
    /// Creates a new normalization [`Queue`] with an initial metadata.
    fn new(initial: Metadata) -> Self {
        Self {
            queue: LinkedHashMap::new(),
            initial: Some(initial),
            state: FinishedState::NotFinished,
        }
    }

    /// Marks this [`Queue`] as [`FinishedButNotEmitted`].
    ///
    /// [`FinishedButNotEmitted`]: FinishedState::FinishedButNotEmitted
    fn finished(&mut self, meta: Metadata) {
        self.state = FinishedState::FinishedButNotEmitted(meta);
    }

    /// Checks whether this [`Queue`] transited to [`FinishedAndEmitted`] state.
    ///
    /// [`FinishedAndEmitted`]: FinishedState::FinishedAndEmitted
    fn is_finished_and_emitted(&self) -> bool {
        matches!(self.state, FinishedState::FinishedAndEmitted)
    }

    /// Removes the given `key` from this [`Queue`].
    fn remove(&mut self, key: &K) {
        drop(self.queue.remove(key));
    }
}

/// Finishing state of a [`Queue`].
#[derive(Clone, Copy, Debug)]
enum FinishedState {
    /// `Finished` event hasn't been encountered yet.
    NotFinished,

    /// `Finished` event has been encountered, but not passed to the inner
    /// [`Writer`] yet.
    ///
    /// This happens when output is busy due to outputting some other item.
    FinishedButNotEmitted(Metadata),

    /// `Finished` event has been encountered and passed to the inner
    /// [`Writer`].
    FinishedAndEmitted,
}

impl FinishedState {
    /// Returns [`Metadata`] of this [`FinishedState::FinishedButNotEmitted`],
    /// and makes it [`FinishedAndEmitted`].
    ///
    /// [`FinishedAndEmitted`]: FinishedState::FinishedAndEmitted
    fn take_to_emit(&mut self) -> Option<Metadata> {
        let current = mem::replace(self, Self::FinishedAndEmitted);
        if let Self::FinishedButNotEmitted(meta) = current {
            Some(meta)
        } else {
            *self = current;
            None
        }
    }
}

/// [`Queue`] which can remember its current item ([`Feature`], [`Rule`],
/// [`Scenario`] or [`Step`]) and pass events connected to it to the provided
/// [`Writer`].
///
/// [`Feature`]: gherkin::Feature
/// [`Rule`]: gherkin::Rule
/// [`Scenario`]: gherkin::Scenario
/// [`Step`]: gherkin::Step
#[async_trait(?Send)]
trait Emitter<World> {
    /// Currently outputted key and value from this [`Queue`].
    type Current;

    /// Currently outputted item ([`Feature`], [`Rule`], [`Scenario`] or
    /// [`Step`]). If returned from [`Self::emit()`], means that all events
    /// associated with that item were passed to the underlying [`Writer`], so
    /// should be removed from the [`Queue`].
    ///
    /// [`Feature`]: gherkin::Feature
    /// [`Rule`]: gherkin::Rule
    /// [`Scenario`]: gherkin::Scenario
    /// [`Step`]: gherkin::Step
    type Emitted;

    /// Path to the [`Self::Emitted`] item. For [`Feature`] its `()`, as it's
    /// top-level item. For [`Scenario`] it's
    /// `(`[`Feature`]`, `[`Option`]`<`[`Rule`]`>)`, because [`Scenario`]
    /// definitely has parent [`Feature`] and optionally can have parent
    /// [`Rule`].
    ///
    /// [`Feature`]: gherkin::Feature
    /// [`Rule`]: gherkin::Rule
    /// [`Scenario`]: gherkin::Scenario
    type EmittedPath;

    /// Currently outputted key and value from this [`Queue`].
    fn current_item(self) -> Option<Self::Current>;

    /// Passes events of the current item ([`Feature`], [`Rule`], [`Scenario`]
    /// or [`Step`]) to the provided [`Writer`].
    ///
    /// If this method returns [`Some`], then all events of the current item
    /// were passed to the provided [`Writer`] and that means it should be
    /// [`remove`]d.
    ///
    /// [`remove`]: Queue::remove()
    /// [`Feature`]: gherkin::Feature
    /// [`Rule`]: gherkin::Rule
    /// [`Scenario`]: gherkin::Scenario
    /// [`Step`]: gherkin::Step
    async fn emit<W: Writer<World>>(
        self,
        path: Self::EmittedPath,
        writer: &mut W,
        cli: &W::Cli,
    ) -> Option<Self::Emitted>;
}

/// [`Queue`] of all incoming events.
type CucumberQueue<World> = Queue<Arc<gherkin::Feature>, FeatureQueue<World>>;

impl<World> CucumberQueue<World> {
    /// Inserts a new [`Feature`] on [`event::Feature::Started`].
    ///
    /// [`Feature`]: gherkin::Feature
    fn new_feature(&mut self, feat: Event<Arc<gherkin::Feature>>) {
        let (feat, meta) = feat.split();
        drop(self.queue.insert(feat, FeatureQueue::new(meta)));
    }

    /// Marks a [`Feature`] as finished on [`event::Feature::Finished`].
    ///
    /// We don't emit it by the way, as there may be other in-progress
    /// [`Feature`]s holding the output.
    ///
    /// [`Feature`]: gherkin::Feature
    fn feature_finished(&mut self, feat: Event<&gherkin::Feature>) {
        let (feat, meta) = feat.split();
        self.queue
            .get_mut(feat)
            .unwrap_or_else(|| panic!("No Feature {}", feat.name))
            .finished(meta);
    }

    /// Inserts a new [`Rule`] on [`event::Rule::Started`].
    ///
    /// [`Rule`]: gherkin::Feature
    fn new_rule(
        &mut self,
        feat: &gherkin::Feature,
        rule: Event<Arc<gherkin::Rule>>,
    ) {
        self.queue
            .get_mut(feat)
            .unwrap_or_else(|| panic!("No Feature {}", feat.name))
            .new_rule(rule);
    }

    /// Marks a [`Rule`] as finished on [`event::Rule::Finished`].
    ///
    /// We don't emit it by the way, as there may be other in-progress [`Rule`]s
    /// holding the output.
    ///
    /// [`Rule`]: gherkin::Feature
    fn rule_finished(
        &mut self,
        feat: &gherkin::Feature,
        rule: Event<Arc<gherkin::Rule>>,
    ) {
        self.queue
            .get_mut(feat)
            .unwrap_or_else(|| panic!("No Feature {}", feat.name))
            .rule_finished(rule);
    }

    /// Inserts a new [`event::Scenario::Started`].
    fn insert_scenario_event(
        &mut self,
        feat: &gherkin::Feature,
        rule: Option<Arc<gherkin::Rule>>,
        scenario: Arc<gherkin::Scenario>,
        event: Event<event::Scenario<World>>,
    ) {
        self.queue
            .get_mut(feat)
            .unwrap_or_else(|| panic!("No Feature {}", feat.name))
            .insert_scenario_event(rule, scenario, event);
    }
}

#[async_trait(?Send)]
impl<'me, World> Emitter<World> for &'me mut CucumberQueue<World> {
    type Current = (Arc<gherkin::Feature>, &'me mut FeatureQueue<World>);
    type Emitted = Arc<gherkin::Feature>;
    type EmittedPath = ();

    fn current_item(self) -> Option<Self::Current> {
        self.queue
            .iter_mut()
            .next()
            .map(|(f, ev)| (Arc::clone(f), ev))
    }

    async fn emit<W: Writer<World>>(
        self,
        _: (),
        writer: &mut W,
        cli: &W::Cli,
    ) -> Option<Self::Emitted> {
        if let Some((f, events)) = self.current_item() {
            if let Some(meta) = events.initial.take() {
                writer
                    .handle_event(
                        Ok(meta.wrap(event::Cucumber::feature_started(
                            Arc::clone(&f),
                        ))),
                        cli,
                    )
                    .await;
            }

            while let Some(scenario_or_rule_to_remove) =
                events.emit(Arc::clone(&f), writer, cli).await
            {
                events.remove(&scenario_or_rule_to_remove);
            }

            if let Some(meta) = events.state.take_to_emit() {
                writer
                    .handle_event(
                        Ok(meta.wrap(event::Cucumber::feature_finished(
                            Arc::clone(&f),
                        ))),
                        cli,
                    )
                    .await;
                return Some(Arc::clone(&f));
            }
        }
        None
    }
}

/// Either a [`Rule`] or a [`Scenario`].
///
/// [`Rule`]: gherkin::Rule
/// [`Scenario`]: gherkin::Scenario
type RuleOrScenario = Either<Arc<gherkin::Rule>, Arc<gherkin::Scenario>>;

/// Either a [`Rule`]'s or a [`Scenario`]'s [`Queue`].
///
/// [`Rule`]: gherkin::Rule
/// [`Scenario`]: gherkin::Scenario
type RuleOrScenarioQueue<World> =
    Either<RulesQueue<World>, ScenariosQueue<World>>;

/// Either a [`Rule`]'s or a [`Scenario`]'s [`Queue`] with the corresponding
/// [`Rule`] or [`Scenario`] which is currently being outputted.
///
/// [`Rule`]: gherkin::Rule
/// [`Scenario`]: gherkin::Scenario
type NextRuleOrScenario<'events, World> = Either<
    (Arc<gherkin::Rule>, &'events mut RulesQueue<World>),
    (Arc<gherkin::Scenario>, &'events mut ScenariosQueue<World>),
>;

/// [`Queue`] of all events of a single [`Feature`].
///
/// [`Feature`]: gherkin::Feature
type FeatureQueue<World> = Queue<RuleOrScenario, RuleOrScenarioQueue<World>>;

impl<World> FeatureQueue<World> {
    /// Inserts a new [`Rule`].
    ///
    /// [`Rule`]: gherkin::Rule
    fn new_rule(&mut self, rule: Event<Arc<gherkin::Rule>>) {
        let (rule, meta) = rule.split();
        drop(
            self.queue.insert(
                Either::Left(rule),
                Either::Left(RulesQueue::new(meta)),
            ),
        );
    }

    /// Marks a [`Rule`] as finished on [`event::Rule::Finished`].
    ///
    /// [`Rule`]: gherkin::Rule
    fn rule_finished(&mut self, rule: Event<Arc<gherkin::Rule>>) {
        let (rule, meta) = rule.split();
        match self.queue.get_mut(&Either::Left(rule)).unwrap() {
            Either::Left(ev) => {
                ev.finished(meta);
            }
            Either::Right(_) => unreachable!(),
        }
    }

    /// Inserts a new [`Scenario`] event.
    ///
    /// [`Scenario`]: gherkin::Scenario
    fn insert_scenario_event(
        &mut self,
        rule: Option<Arc<gherkin::Rule>>,
        scenario: Arc<gherkin::Scenario>,
        ev: Event<event::Scenario<World>>,
    ) {
        if let Some(r) = rule {
            match self
                .queue
                .get_mut(&Either::Left(Arc::clone(&r)))
                .unwrap_or_else(|| panic!("No Rule {}", r.name))
            {
                Either::Left(rules) => rules
                    .queue
                    .entry(scenario)
                    .or_insert_with(ScenariosQueue::new)
                    .0
                    .push(ev),
                Either::Right(_) => unreachable!(),
            }
        } else {
            match self
                .queue
                .entry(Either::Right(scenario))
                .or_insert_with(|| Either::Right(ScenariosQueue::new()))
            {
                Either::Right(events) => events.0.push(ev),
                Either::Left(_) => unreachable!(),
            }
        }
    }
}

#[async_trait(?Send)]
impl<'me, World> Emitter<World> for &'me mut FeatureQueue<World> {
    type Current = NextRuleOrScenario<'me, World>;
    type Emitted = RuleOrScenario;
    type EmittedPath = Arc<gherkin::Feature>;

    fn current_item(self) -> Option<Self::Current> {
        Some(match self.queue.iter_mut().next()? {
            (Either::Left(rule), Either::Left(events)) => {
                Either::Left((Arc::clone(rule), events))
            }
            (Either::Right(scenario), Either::Right(events)) => {
                Either::Right((Arc::clone(scenario), events))
            }
            _ => unreachable!(),
        })
    }

    async fn emit<W: Writer<World>>(
        self,
        feature: Self::EmittedPath,
        writer: &mut W,
        cli: &W::Cli,
    ) -> Option<Self::Emitted> {
        match self.current_item()? {
            Either::Left((rule, events)) => events
                .emit((feature, rule), writer, cli)
                .await
                .map(Either::Left),
            Either::Right((scenario, events)) => events
                .emit((feature, None, scenario), writer, cli)
                .await
                .map(Either::Right),
        }
    }
}

/// [`Queue`] of all events of a single [`Rule`].
///
/// [`Rule`]: gherkin::Rule
type RulesQueue<World> = Queue<Arc<gherkin::Scenario>, ScenariosQueue<World>>;

#[async_trait(?Send)]
impl<'me, World> Emitter<World> for &'me mut RulesQueue<World> {
    type Current = (Arc<gherkin::Scenario>, &'me mut ScenariosQueue<World>);
    type Emitted = Arc<gherkin::Rule>;
    type EmittedPath = (Arc<gherkin::Feature>, Arc<gherkin::Rule>);

    fn current_item(self) -> Option<Self::Current> {
        self.queue
            .iter_mut()
            .next()
            .map(|(sc, ev)| (Arc::clone(sc), ev))
    }

    async fn emit<W: Writer<World>>(
        self,
        (feature, rule): Self::EmittedPath,
        writer: &mut W,
        cli: &W::Cli,
    ) -> Option<Self::Emitted> {
        if let Some(meta) = self.initial.take() {
            writer
                .handle_event(
                    Ok(meta.wrap(event::Cucumber::rule_started(
                        Arc::clone(&feature),
                        Arc::clone(&rule),
                    ))),
                    cli,
                )
                .await;
        }

        while let Some((scenario, events)) = self.current_item() {
            if let Some(should_be_removed) = events
                .emit(
                    (Arc::clone(&feature), Some(Arc::clone(&rule)), scenario),
                    writer,
                    cli,
                )
                .await
            {
                self.remove(&should_be_removed);
            } else {
                break;
            }
        }

        if let Some(meta) = self.state.take_to_emit() {
            writer
                .handle_event(
                    Ok(meta.wrap(event::Cucumber::rule_finished(
                        feature,
                        Arc::clone(&rule),
                    ))),
                    cli,
                )
                .await;
            return Some(rule);
        }

        None
    }
}

/// [`Queue`] of all events of a single [`Scenario`].
///
/// [`Scenario`]: gherkin::Scenario
#[derive(Debug)]
struct ScenariosQueue<World>(Vec<Event<event::Scenario<World>>>);

impl<World> ScenariosQueue<World> {
    /// Creates a new [`ScenariosQueue`].
    const fn new() -> Self {
        Self(Vec::new())
    }
}

#[async_trait(?Send)]
impl<World> Emitter<World> for &mut ScenariosQueue<World> {
    type Current = Event<event::Scenario<World>>;
    type Emitted = Arc<gherkin::Scenario>;
    type EmittedPath = (
        Arc<gherkin::Feature>,
        Option<Arc<gherkin::Rule>>,
        Arc<gherkin::Scenario>,
    );

    fn current_item(self) -> Option<Self::Current> {
        (!self.0.is_empty()).then(|| self.0.remove(0))
    }

    async fn emit<W: Writer<World>>(
        self,
        (feature, rule, scenario): Self::EmittedPath,
        writer: &mut W,
        cli: &W::Cli,
    ) -> Option<Self::Emitted> {
        while let Some((ev, meta)) = self.current_item().map(Event::split) {
            let should_be_removed = matches!(ev, event::Scenario::Finished);

            let ev = meta.wrap(event::Cucumber::scenario(
                Arc::clone(&feature),
                rule.as_ref().map(Arc::clone),
                Arc::clone(&scenario),
                ev,
            ));
            writer.handle_event(Ok(ev), cli).await;

            if should_be_removed {
                return Some(Arc::clone(&scenario));
            }
        }
        None
    }
}<|MERGE_RESOLUTION|>--- conflicted
+++ resolved
@@ -189,11 +189,6 @@
 
 impl<World, Writer> Normalized for Normalize<World, Writer> {}
 
-<<<<<<< HEAD
-/// Wrapper for a [`Writer`] that does nothing, but implements [`Normalized`].
-///
-/// [1]: crate::runner::Basic::max_concurrent_scenarios()
-=======
 /// Wrapper for a [`Writer`] asserting it being [`Normalized`].
 ///
 /// Technically is no-op, only forcing the [`Writer`] to become [`Normalized`]
@@ -205,21 +200,10 @@
 /// >                 set to `1`.
 ///
 /// [1]: crate::runner::Basic::max_concurrent_scenarios
->>>>>>> 89491680
 #[derive(Debug, Deref)]
 pub struct AssertNormalized<W: ?Sized>(W);
 
 impl<Writer> AssertNormalized<Writer> {
-<<<<<<< HEAD
-    /// Creates a new [`AssertNormalized`] wrapper, which does nothing, but
-    /// implements [`Normalized`].
-    ///
-    /// > ⚠️ __WARNING__: Should be used only in case you are sure, that
-    /// > incoming events will be in a [`Normalized`] order. For example in case
-    /// > [`runner::Basic::max_concurrent_scenarios()`][1] is set to `1`.
-    ///
-    /// [1]: crate::runner::Basic::max_concurrent_scenarios()
-=======
     /// Creates a new no-op [`AssertNormalized`] wrapper forcing [`Normalized`]
     /// implementation.
     ///
@@ -230,7 +214,6 @@
     /// >                 is set to `1`.
     ///
     /// [1]: crate::runner::Basic::max_concurrent_scenarios
->>>>>>> 89491680
     #[must_use]
     pub const fn new(writer: Writer) -> Self {
         Self(writer)
