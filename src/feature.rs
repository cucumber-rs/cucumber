// Copyright (c) 2018-2021  Brendan Molloy <brendan@bbqsrc.net>,
//                          Ilya Solovyiov <ilya.solovyiov@gmail.com>,
//                          Kai Ren <tyranron@gmail.com>
//
// Licensed under the Apache License, Version 2.0 <LICENSE-APACHE or
// http://www.apache.org/licenses/LICENSE-2.0> or the MIT license
// <LICENSE-MIT or http://opensource.org/licenses/MIT>, at your
// option. This file may not be copied, modified, or distributed
// except according to those terms.

//! [`gherkin::Feature`] extension.

<<<<<<< HEAD
use std::{iter, mem, path::PathBuf};
=======
use std::{
    mem,
    path::{Path, PathBuf},
};
>>>>>>> 8c937c6e

use derive_more::{Display, Error};
use once_cell::sync::Lazy;
use regex::Regex;
use sealed::sealed;

/// Helper methods to operate on [`gherkin::Feature`]s.
#[sealed]
pub trait Ext: Sized {
    /// Expands [`Scenario Outline`][1] [`Examples`][2].
    ///
    /// So this one:
    /// ```gherkin
    /// Feature: Hungry
    ///   Scenario Outline: eating
    ///     Given there are <start> cucumbers
    ///     When I eat <eat> cucumbers
    ///      | <eat> |
    ///     Then I should have <left> cucumbers
    ///
    ///     Examples:
    ///       | start | eat | left |
    ///       |    12 |   5 |    7 |
    ///       |    20 |   4 |   16 |
    /// ```
    ///
    /// Will be expanded as:
    /// ```gherkin
    /// Feature: Hungry
    ///   Scenario Outline: eating
    ///     Given there are 12 cucumbers
    ///     When I eat 5 cucumbers
    ///      | 5 |
    ///     Then I should have 7 cucumbers
    ///   Scenario Outline: eating
    ///     Given there are 20 cucumbers
    ///     When I eat 4 cucumbers
    ///      | 4 |
    ///     Then I should have 16 cucumbers
    ///
    ///     Examples:
    ///       | start | eat | left |
    ///       |    12 |   5 |    7 |
    ///       |    20 |   4 |   16 |
    /// ```
    ///
    /// # Errors
    ///
    /// Errors if the [`Examples`][2] cannot be expanded.
    /// See [`ExpandExamplesError`] for details.
    ///
    /// [1]: https://cucumber.io/docs/gherkin/reference/#scenario-outline
    /// [2]: https://cucumber.io/docs/gherkin/reference/#examples
    fn expand_examples(self) -> Result<Self, ExpandExamplesError>;

    /// Counts all the [`Feature`]'s [`Scenario`]s, including [`Rule`]s inside.
    ///
    /// [`Feature`]: gherkin::Feature
    /// [`Rule`]: gherkin::Rule
    /// [`Scenario`]: gherkin::Scenario
    #[must_use]
    fn count_scenarios(&self) -> usize;
}

#[sealed]
impl Ext for gherkin::Feature {
    fn expand_examples(mut self) -> Result<Self, ExpandExamplesError> {
        let path = self.path.clone();
        let expand = |scenarios: Vec<gherkin::Scenario>| -> Result<_, _> {
            scenarios
                .into_iter()
                .flat_map(|s| expand_scenario(s, path.as_ref()))
                .collect()
        };

        for r in &mut self.rules {
            r.scenarios = expand(mem::take(&mut r.scenarios))?;
        }
        self.scenarios = expand(mem::take(&mut self.scenarios))?;

        Ok(self)
    }

    fn count_scenarios(&self) -> usize {
        self.scenarios.len()
            + self.rules.iter().map(|r| r.scenarios.len()).sum::<usize>()
    }
}

/// Expands [`Scenario`] [`Examples`], if any.
///
/// # Errors
///
/// See [`ExpandExamplesError`] for details.
///
/// [`Examples`]: gherkin::Example
/// [`Scenario`]: gherkin::Scenario
fn expand_scenario(
    scenario: gherkin::Scenario,
    path: Option<&PathBuf>,
) -> Vec<Result<gherkin::Scenario, ExpandExamplesError>> {
    static TEMPLATE_REGEX: Lazy<Regex> =
        Lazy::new(|| Regex::new(r"<(\S+)>").unwrap());

    let (header, vals) = match scenario
        .examples
        .as_ref()
        .and_then(|ex| ex.table.rows.split_first())
    {
        Some(s) => s,
        None => return vec![Ok(scenario)],
    };

    let table = vals.iter().map(|v| header.iter().zip(v));
    table
        .enumerate()
        .map(|(id, row)| {
            let mut modified = scenario.clone();

            // This is done to differentiate `Hash`es of
            // scenario outlines with the same examples.
            modified.position = scenario
                .examples
                .as_ref()
                .map_or_else(|| scenario.position, |ex| ex.position);
            modified.position.line += id + 1;

            let mut err = None;

<<<<<<< HEAD
            for step in &mut modified.steps {
                let pos = step.position;
                let to_replace = iter::once(&mut step.value).chain(
                    step.table.iter_mut().flat_map(|t| {
                        t.rows.iter_mut().flat_map(|row| row.iter_mut())
                    }),
                );

                for value in to_replace {
                    *value = TEMPLATE_REGEX
                        .replace_all(value, |c: &Captures<'_>| {
                            let name = c.get(1).unwrap().as_str();

                            row.clone()
                                .find_map(|(k, v)| {
                                    (name == k).then(|| v.as_str())
                                })
                                .unwrap_or_else(|| {
                                    err = Some(ExpandExamplesError {
                                        pos,
                                        name: name.to_owned(),
                                        path: path.cloned(),
                                    });
                                    ""
                                })
                        })
                        .into_owned();
                }
=======
            for s in &mut modified.steps {
                s.value = TEMPLATE_REGEX
                    .replace_all(&s.value, |c: &regex::Captures<'_>| {
                        let name = c.get(1).unwrap().as_str();

                        row.clone()
                            .find_map(|(k, v)| (name == k).then(|| v.as_str()))
                            .unwrap_or_else(|| {
                                err = Some(ExpandExamplesError {
                                    pos: s.position,
                                    name: name.to_owned(),
                                    path: path.cloned(),
                                });
                                ""
                            })
                    })
                    .into_owned();
>>>>>>> 8c937c6e

                if let Some(e) = err {
                    return Err(e);
                }
            }

            Ok(modified)
        })
        .collect()
}

/// Error of [`Scenario Outline`][1] expansion encountering an unknown template.
///
/// [1]: https://cucumber.io/docs/gherkin/reference/#scenario-outline
#[derive(Clone, Debug, Display, Error)]
#[display(
    fmt = "Failed to resolve <{}> at {}:{}:{}",
    name,
    "path.as_deref().and_then(Path::to_str).unwrap_or_default()",
    "pos.line",
    "pos.col"
)]
pub struct ExpandExamplesError {
    /// Position of the unknown template.
    pub pos: gherkin::LineCol,

    /// Name of the unknown template.
    pub name: String,

    /// [`Path`] to the `.feature` file, if present.
    pub path: Option<PathBuf>,
}<|MERGE_RESOLUTION|>--- conflicted
+++ resolved
@@ -10,18 +10,14 @@
 
 //! [`gherkin::Feature`] extension.
 
-<<<<<<< HEAD
-use std::{iter, mem, path::PathBuf};
-=======
 use std::{
-    mem,
+    iter, mem,
     path::{Path, PathBuf},
 };
->>>>>>> 8c937c6e
 
 use derive_more::{Display, Error};
 use once_cell::sync::Lazy;
-use regex::Regex;
+use regex::{Captures, Regex};
 use sealed::sealed;
 
 /// Helper methods to operate on [`gherkin::Feature`]s.
@@ -147,7 +143,6 @@
 
             let mut err = None;
 
-<<<<<<< HEAD
             for step in &mut modified.steps {
                 let pos = step.position;
                 let to_replace = iter::once(&mut step.value).chain(
@@ -176,25 +171,6 @@
                         })
                         .into_owned();
                 }
-=======
-            for s in &mut modified.steps {
-                s.value = TEMPLATE_REGEX
-                    .replace_all(&s.value, |c: &regex::Captures<'_>| {
-                        let name = c.get(1).unwrap().as_str();
-
-                        row.clone()
-                            .find_map(|(k, v)| (name == k).then(|| v.as_str()))
-                            .unwrap_or_else(|| {
-                                err = Some(ExpandExamplesError {
-                                    pos: s.position,
-                                    name: name.to_owned(),
-                                    path: path.cloned(),
-                                });
-                                ""
-                            })
-                    })
-                    .into_owned();
->>>>>>> 8c937c6e
 
                 if let Some(e) = err {
                     return Err(e);
