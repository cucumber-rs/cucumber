--- conflicted
+++ resolved
@@ -13,11 +13,8 @@
 use std::{
     borrow::Cow,
     path::{Path, PathBuf},
-<<<<<<< HEAD
     str::FromStr,
     sync::Arc,
-=======
->>>>>>> 0a041c20
     vec,
 };
 
@@ -97,7 +94,6 @@
 
         let get_path = || {
             let path = path.as_ref();
-<<<<<<< HEAD
             path.canonicalize()
                 .or_else(|_| {
                     let mut buf = PathBuf::from(env!("CARGO_MANIFEST_DIR"));
@@ -113,32 +109,11 @@
                     source: e,
                 })
         };
-=======
-            let path = match path.canonicalize().or_else(|_| {
-                let mut buf = PathBuf::from(env!("CARGO_MANIFEST_DIR"));
-                buf.push(
-                    path.strip_prefix("/")
-                        .or_else(|_| path.strip_prefix("./"))
-                        .unwrap_or(path),
-                );
-                buf.as_path().canonicalize()
-            }) {
-                Ok(p) => p,
-                Err(err) => {
-                    return vec![Err(gherkin::ParseFileError::Reading {
-                        path: path.to_path_buf(),
-                        source: err,
-                    }
-                    .into())];
-                }
-            };
->>>>>>> 0a041c20
 
         let features = || {
             let features = if let Some(walker) = cli.features {
                 walk(walker.0)
             } else {
-<<<<<<< HEAD
                 let path = match get_path() {
                     Ok(path) => path,
                     Err(e) => return vec![Err(Arc::new(e).into())],
@@ -155,35 +130,18 @@
                     let walker = GlobWalkerBuilder::new(path, "*.feature")
                         .case_insensitive(true)
                         .build()
-                        .unwrap();
+                        .unwrap_or_else(|e| {
+                            unreachable!("GlobWalkerBuilder panicked: {}", e)
+                        });
                     walk(walker)
                 }
-=======
-                let walker = GlobWalkerBuilder::new(path, "*.feature")
-                    .case_insensitive(true)
-                    .build()
-                    .unwrap_or_else(|e| {
-                        unreachable!("GlobWalkerBuilder panicked: {}", e)
-                    });
-                walker
-                    .filter_map(Result::ok)
-                    .map(|entry| {
-                        let env = self
-                            .language
-                            .as_ref()
-                            .and_then(|l| GherkinEnv::new(l).ok())
-                            .unwrap_or_default();
-                        gherkin::Feature::parse_path(entry.path(), env)
-                    })
-                    .collect::<Vec<_>>()
->>>>>>> 0a041c20
             };
 
             features
                 .into_iter()
                 .map(|f| match f {
                     Ok(f) => f.expand_examples().map_err(ParseError::from),
-                    Err(e) => Err(e.into()),
+                    Err(e) => Err(Arc::new(e).into()),
                 })
                 .collect()
         };
