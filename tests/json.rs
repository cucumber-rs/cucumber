--- conflicted
+++ resolved
@@ -64,9 +64,5 @@
     );
 }
 
-<<<<<<< HEAD
-#[derive(Clone, Copy, Debug, Default, cucumber::World)]
-=======
 #[derive(Clone, Copy, cucumber::World, Debug, Default)]
->>>>>>> 820dd994
 struct World(usize);