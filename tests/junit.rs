use std::{fs, io::Read as _};

use cucumber::{given, then, when, writer, World as _};
use regex::Regex;
use tempfile::NamedTempFile;

#[given(regex = r"(\d+) secs?")]
#[when(regex = r"(\d+) secs?")]
#[then(regex = r"(\d+) secs?")]
fn step(world: &mut World) {
    world.0 += 1;
    assert!(world.0 < 4, "Too much!");
}

#[tokio::main]
async fn main() {
    let mut file = NamedTempFile::new().unwrap();
    drop(
        World::cucumber()
            .with_writer(writer::JUnit::new(file.reopen().unwrap(), 1))
            .run("tests/features/wait")
            .await,
    );

    let mut buffer = String::new();
    file.read_to_string(&mut buffer).unwrap();

    // Required to strip out non-deterministic parts of output, so we could
    // compare them well.
    let non_deterministic = Regex::new(
        "time(stamp)?=\"[^\"]+\"\
         |: [/\\\\](.*)[/\\\\]([A-z1-9-_]*).feature(:\\d+:\\d+)?\
         |\\s?\n",
    )
    .unwrap();

    assert_eq!(
        non_deterministic.replace_all(&buffer, ""),
        non_deterministic.replace_all(
            &fs::read_to_string("tests/junit/correct.xml").unwrap(),
            "",
        ),
    );
}

<<<<<<< HEAD
#[derive(Clone, Copy, Debug, Default, cucumber::World)]
=======
#[derive(Clone, Copy, cucumber::World, Debug, Default)]
>>>>>>> 820dd994
struct World(usize);<|MERGE_RESOLUTION|>--- conflicted
+++ resolved
@@ -43,9 +43,5 @@
     );
 }
 
-<<<<<<< HEAD
-#[derive(Clone, Copy, Debug, Default, cucumber::World)]
-=======
 #[derive(Clone, Copy, cucumber::World, Debug, Default)]
->>>>>>> 820dd994
 struct World(usize);