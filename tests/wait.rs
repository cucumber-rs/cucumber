--- conflicted
+++ resolved
@@ -7,52 +7,29 @@
 use tokio::time;
 
 #[derive(StructOpt)]
-<<<<<<< HEAD
-struct Cli {
-    /// Time to wait in before and after hooks.
-=======
 struct CustomCli {
     /// Additional time to wait in before and after hooks.
->>>>>>> 4fa122a8
     #[structopt(
         long,
         default_value = "10ms",
         parse(try_from_str = humantime::parse_duration)
     )]
-<<<<<<< HEAD
-    time: Duration,
-=======
     pause: Duration,
->>>>>>> 4fa122a8
 }
 
 #[tokio::main]
 async fn main() {
-<<<<<<< HEAD
-    let cli = cli::Opts::<_, _, _, Cli>::from_args();
-
-    let time = cli.custom.time;
-=======
     let cli = cli::Opts::<_, _, _, CustomCli>::from_args();
 
->>>>>>> 4fa122a8
     let res = World::cucumber()
         .before(move |_, _, _, w| {
             async move {
                 w.0 = 0;
-<<<<<<< HEAD
-                time::sleep(time).await;
-            }
-            .boxed_local()
-        })
-        .after(move |_, _, _, _| time::sleep(time).boxed_local())
-=======
                 time::sleep(cli.custom.pause).await;
             }
             .boxed_local()
         })
         .after(move |_, _, _, _| time::sleep(cli.custom.pause).boxed_local())
->>>>>>> 4fa122a8
         .with_cli(cli)
         .run_and_exit("tests/features/wait");
 
