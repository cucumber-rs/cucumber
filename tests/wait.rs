--- conflicted
+++ resolved
@@ -55,9 +55,5 @@
 #[param(regex = "\\d+", name = "u64")]
 struct CustomU64(u64);
 
-<<<<<<< HEAD
-#[derive(Clone, Copy, Debug, Default, cucumber::World)]
-=======
 #[derive(Clone, Copy, cucumber::World, Debug, Default)]
->>>>>>> 820dd994
 struct World(usize);