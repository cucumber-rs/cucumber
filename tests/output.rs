use std::{borrow::Cow, cmp::Ordering, fmt::Debug};

use async_trait::async_trait;
use cucumber::{cli, event, given, parser, step, then, when, Event, Writer};
use itertools::Itertools as _;
use once_cell::sync::Lazy;
use regex::Regex;

<<<<<<< HEAD
#[derive(Debug, Default, cucumber::World)]
=======
#[derive(cucumber::World, Debug, Default)]
>>>>>>> 820dd994
struct World(usize);

#[given(regex = r"foo is (\d+)")]
#[when(regex = r"foo is (\d+)")]
#[then(regex = r"foo is (\d+)")]
fn step(w: &mut World, num: usize) {
    assert_eq!(w.0, num);
    w.0 += 1;
}

#[given(regex = r"foo is (\d+) ambiguous")]
fn ambiguous(_w: &mut World) {}

#[derive(Default)]
struct DebugWriter(String);

#[async_trait(?Send)]
impl<World: 'static + Debug> Writer<World> for DebugWriter {
    type Cli = cli::Empty;

    async fn handle_event(
        &mut self,
        ev: parser::Result<Event<event::Cucumber<World>>>,
        _: &Self::Cli,
    ) {
        use event::{Cucumber, Feature, Rule, Scenario, Step, StepError};

        // This function is used to provide a deterministic ordering of
        // `possible_matches`.
        let sort_matches = |mut e: step::AmbiguousMatchError| {
            e.possible_matches = e
                .possible_matches
                .into_iter()
                .sorted_by(|(re_l, loc_l), (re_r, loc_r)| {
                    let re_ord = Ord::cmp(re_l, re_r);
                    if re_ord != Ordering::Equal {
                        return re_ord;
                    }
                    loc_l
                        .as_ref()
                        .and_then(|l| loc_r.as_ref().map(|r| Ord::cmp(l, r)))
                        .unwrap_or(Ordering::Equal)
                })
                .collect();
            e
        };

        let ev: Cow<_> = match ev.map(Event::into_inner) {
            Err(_) => "ParsingError".into(),
            Ok(Cucumber::Feature(
                feat,
                Feature::Rule(
                    rule,
                    Rule::Scenario(
                        sc,
                        Scenario::Step(
                            st,
                            Step::Failed(cap, w, StepError::AmbiguousMatch(e)),
                        ),
                    ),
                ),
            )) => {
                let ev = Cucumber::scenario(
                    feat,
                    Some(rule),
                    sc,
                    Scenario::Step(
                        st,
                        Step::Failed(
                            cap,
                            w,
                            StepError::AmbiguousMatch(sort_matches(e)),
                        ),
                    ),
                );

                format!("{ev:?}").into()
            }
            Ok(Cucumber::Feature(
                feat,
                Feature::Scenario(
                    sc,
                    Scenario::Step(
                        st,
                        Step::Failed(cap, w, StepError::AmbiguousMatch(e)),
                    ),
                ),
            )) => {
                let ev = Cucumber::scenario(
                    feat,
                    None,
                    sc,
                    Scenario::Step(
                        st,
                        Step::Failed(
                            cap,
                            w,
                            StepError::AmbiguousMatch(sort_matches(e)),
                        ),
                    ),
                );

                format!("{ev:?}").into()
            }
            Ok(ev) => format!("{ev:?}").into(),
        };

        let without_span = SPAN_OR_PATH_RE.replace_all(ev.as_ref(), "");

        self.0.push_str(without_span.as_ref());
    }
}

/// [`Regex`] to unify spans and file paths on Windows, Linux and macOS for
/// tests.
static SPAN_OR_PATH_RE: Lazy<Regex> = Lazy::new(|| {
    Regex::new(
        "( span: Span \\{ start: (\\d+), end: (\\d+) },\
         |, col: (\\d+)\
         | path: (None|(Some\\()?\"[^\"]*\")\\)?,?)",
    )
    .unwrap()
});

#[cfg(test)]
mod spec {
    use std::fs;

    use cucumber::{World as _, WriterExt as _};
    use globwalk::GlobWalkerBuilder;

    use super::{DebugWriter, World};

    #[tokio::test]
    async fn test() {
        let walker =
            GlobWalkerBuilder::new("tests/features/output", "*.feature")
                .case_insensitive(true)
                .build()
                .unwrap();
        let files = walker
            .filter_map(Result::ok)
            .map(|entry| entry.file_name().to_str().unwrap().to_owned())
            .collect::<Vec<String>>();

        assert_eq!(
            files.len(),
            fs::read_dir("tests/features/output").unwrap().count() / 2,
            "Not all `.feature` files were collected",
        );

        for file in files {
            let out = fs::read_to_string(format!(
                "tests/features/output/{file}.out",
            ))
            .unwrap_or_default()
            .lines()
            .collect::<String>();
            let normalized = World::cucumber()
                .with_writer(DebugWriter::default().normalized())
                .run(format!("tests/features/output/{file}"))
                .await;

            assert_eq!(normalized.0, out, "file: {file}");
        }
    }
}<|MERGE_RESOLUTION|>--- conflicted
+++ resolved
@@ -6,11 +6,7 @@
 use once_cell::sync::Lazy;
 use regex::Regex;
 
-<<<<<<< HEAD
-#[derive(Debug, Default, cucumber::World)]
-=======
 #[derive(cucumber::World, Debug, Default)]
->>>>>>> 820dd994
 struct World(usize);
 
 #[given(regex = r"foo is (\d+)")]
