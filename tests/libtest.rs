--- conflicted
+++ resolved
@@ -31,14 +31,8 @@
     // compare them well.
     let non_deterministic = Regex::new(
         "\"exec_time\":\\d*\\.?\\d*\
-<<<<<<< HEAD
-             |([^\"\\n\\s]*)[/\\\\]([A-z1-9-_]*)\\.(feature|rs)(:\\d+:\\d+)?\
-             |\n\
-             |\\s",
-=======
              | [/\\\\]([^\"]*)[/\\\\]([A-z1-9-_]*).feature\
              |\\s?\n",
->>>>>>> 30c9be80
     )
     .unwrap();
 
