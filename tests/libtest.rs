--- conflicted
+++ resolved
@@ -31,13 +31,8 @@
     // compare them well.
     let non_deterministic = Regex::new(
         "\"exec_time\":\\d*\\.?\\d*\
-<<<<<<< HEAD
-             |([^\"\\n\\s]*)[/\\\\]([A-z1-9-_]*)\\.(feature|rs)(:\\d+:\\d+)?\
-             |\\s?\n",
-=======
          |([^\"\\n\\s]*)[/\\\\]([A-z1-9-_]*)\\.(feature|rs)(:\\d+:\\d+)?\
          |\\s?\n",
->>>>>>> ba47a18e
     )
     .unwrap();
 
