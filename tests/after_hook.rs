--- conflicted
+++ resolved
@@ -62,11 +62,7 @@
 #[param(regex = "\\d+", name = "u64")]
 struct CustomU64(u64);
 
-<<<<<<< HEAD
-#[derive(Clone, Copy, Debug, cucumber::World)]
-=======
 #[derive(Clone, Copy, cucumber::World, Debug)]
->>>>>>> 820dd994
 #[world(init = Self::new)]
 struct World(usize);
 
@@ -78,10 +74,6 @@
             "Failed to initialize `World`",
         );
 
-<<<<<<< HEAD
-        World(0)
-=======
         Self(0)
->>>>>>> 820dd994
     }
 }