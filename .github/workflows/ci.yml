name: CI

on:
  push:
    branches: ["main"]
    tags: ["v*"]
  pull_request:
    branches: ["main"]

env:
  RUST_BACKTRACE: 1

jobs:

  ##########################
  # Linting and formatting #
  ##########################

  clippy:
    if: ${{ github.ref == 'refs/heads/main'
            || startsWith(github.ref, 'refs/tags/v')
            || !contains(github.event.head_commit.message, '[skip ci]') }}
    runs-on: ubuntu-latest
    steps:
      - uses: actions/checkout@v2
      - uses: actions-rs/toolchain@v1
        with:
          profile: minimal
          toolchain: stable
          components: clippy

      - run: make cargo.lint

  rustfmt:
    if: ${{ github.ref == 'refs/heads/main'
            || startsWith(github.ref, 'refs/tags/v')
            || !contains(github.event.head_commit.message, '[skip ci]') }}
    runs-on: ubuntu-latest
    steps:
      - uses: actions/checkout@v2
      - uses: actions-rs/toolchain@v1
        with:
          profile: minimal
          toolchain: nightly
          components: rustfmt

      - run: make cargo.fmt check=yes




  ###########
  # Testing #
  ###########

  cargo-feature:
    name: Cargo feature
    if: ${{ github.ref == 'refs/heads/main'
            || startsWith(github.ref, 'refs/tags/v')
            || !contains(github.event.head_commit.message, '[skip ci]') }}
    strategy:
      fail-fast: false
      matrix:
<<<<<<< HEAD
        feature: ["<none>", "macros", "timestamps", "output-json", "output-junit"]
=======
        feature:
          - <none>
          - macros
          - timestamps
          - output-json
          - output-junit
>>>>>>> ab430cc9
    runs-on: ubuntu-latest
    steps:
      - uses: actions/checkout@v2
      - uses: actions-rs/toolchain@v1
        with:
          profile: minimal
          toolchain: nightly
      - uses: actions-rs/toolchain@v1
        with:
          profile: minimal
          toolchain: stable
          override: true

      - run: cargo +nightly update -Z minimal-versions

      - run: cargo check -p cucumber --no-default-features
                   ${{ matrix.feature != '<none>'
                       && format('--features {0}', matrix.feature)
                       || '' }}
        env:
          RUSTFLAGS: -D warnings

  msrv:
    name: MSRV
    if: ${{ github.ref == 'refs/heads/main'
            || startsWith(github.ref, 'refs/tags/v')
            || !contains(github.event.head_commit.message, '[skip ci]') }}
    strategy:
      fail-fast: false
      matrix:
        msrv: ['1.56.0']
        crate:
          - cucumber-codegen
          - cucumber
        os:
          - ubuntu
          - macOS
          - windows
    runs-on: ${{ matrix.os }}-latest
    steps:
      - uses: actions/checkout@v2
      - uses: actions-rs/toolchain@v1
        with:
          profile: minimal
          toolchain: nightly
      - uses: actions-rs/toolchain@v1
        with:
          profile: minimal
          toolchain: ${{ matrix.msrv }}
          override: true

      - run: cargo +nightly update -Z minimal-versions

      - run: make test.cargo crate=${{ matrix.crate }}

  test:
    if: ${{ github.ref == 'refs/heads/main'
            || startsWith(github.ref, 'refs/tags/v')
            || !contains(github.event.head_commit.message, '[skip ci]') }}
    strategy:
      fail-fast: false
      matrix:
        crate:
          - cucumber-codegen
          - cucumber
        os:
          - ubuntu
          - macOS
          - windows
        toolchain:
          - stable
          - beta
          - nightly
    runs-on: ${{ matrix.os }}-latest
    steps:
      - uses: actions/checkout@v2
      - uses: actions-rs/toolchain@v1
        with:
          profile: minimal
          toolchain: ${{ matrix.toolchain }}
          override: true

      - run: make test.cargo crate=${{ matrix.crate }}

  test-book:
    if: ${{ github.ref == 'refs/heads/main'
            || startsWith(github.ref, 'refs/tags/v')
            || !contains(github.event.head_commit.message, '[skip ci]') }}
    runs-on: ubuntu-latest
    steps:
      - uses: actions/checkout@v2
      - uses: actions-rs/toolchain@v1
        with:
          profile: minimal
          toolchain: stable

      - run: make test.book




  #################
  # Documentation #
  #################

  rustdoc:
    if: ${{ github.ref == 'refs/heads/main'
            || startsWith(github.ref, 'refs/tags/v')
            || !contains(github.event.head_commit.message, '[skip ci]') }}
    runs-on: ubuntu-latest
    steps:
      - uses: actions/checkout@v2
      - uses: actions-rs/toolchain@v1
        with:
          profile: minimal
          toolchain: stable

      - run: make cargo.doc private=yes open=no




  #############
  # Releasing #
  #############

  release-github:
    name: Release on GitHub
    needs:
      - cargo-feature
      - clippy
      - msrv
      - rustdoc
      - rustfmt
      - test
      - test-book
    if: ${{ startsWith(github.ref, 'refs/tags/v') }}
    runs-on: ubuntu-latest
    steps:
      - uses: actions/checkout@v2

      - name: Parse release version
        id: release
        run: echo ::set-output name=VERSION::${GITHUB_REF#refs/tags/v}

      - name: Verify release version matches `cucumber-codegen` Cargo manifest
        run: >-
          test "${{ steps.release.outputs.VERSION }}" \
            == "$(grep -m1 'version = "' codegen/Cargo.toml | cut -d '"' -f2)"
      - name: Verify release version matches `cucumber` Cargo manifest
        run: >-
          test "${{ steps.release.outputs.VERSION }}" \
            == "$(grep -m1 'version = "' Cargo.toml | cut -d '"' -f2)"

      - name: Parse CHANGELOG link
        id: changelog
        run: echo ::set-output
          name=LINK::https://github.com/${{ github.repository }}/blob/v${{ steps.release.outputs.VERSION }}/CHANGELOG.md#$(sed -n '/^## \[${{ steps.release.outputs.VERSION }}\]/{s/^## \[\(.*\)\][^0-9]*\([0-9].*\)/\1--\2/;s/[^0-9a-z-]*//g;p;}' CHANGELOG.md)

      - uses: softprops/action-gh-release@v1
        env:
          GITHUB_TOKEN: ${{ secrets.GITHUB_TOKEN }}
        with:
          name: ${{ steps.release.outputs.VERSION }}
          body: |
            [API docs](https://docs.rs/cucumber/${{ steps.release.outputs.VERSION }})
            [Changelog](${{ steps.changelog.outputs.LINK }})
          prerelease: ${{ contains(steps.release.outputs.VERSION, '-') }}

  release-crate:
    name: Release on crates.io
    needs: ["release-github"]
    if: ${{ startsWith(github.ref, 'refs/tags/v') }}
    runs-on: ubuntu-latest
    steps:
      - uses: actions/checkout@v2
      - uses: actions-rs/toolchain@v1
        with:
          profile: minimal
          toolchain: stable

      - name: Publish `cucumber-codegen` crate
        run: cargo publish -p cucumber-codegen
                           --token ${{ secrets.CRATESIO_TOKEN }}

      - name: Wait crates.io index is updated
        run: sleep 120

      - name: Publish `cucumber` crate
        run: cargo publish -p cucumber
                           --token ${{ secrets.CRATESIO_TOKEN }}




  ##########
  # Deploy #
  ##########

  deploy-book:
    name: Deploy Book
    needs: ["test-book"]
    if: ${{ github.ref == 'refs/heads/main'
            || startsWith(github.ref, 'refs/tags/v') }}
    runs-on: ubuntu-latest
    steps:
      - uses: actions/checkout@v2
      - uses: peaceiris/actions-mdbook@v1

      - run: make book.build out=gh-pages/main
        if: ${{ github.ref == 'refs/heads/main' }}

      - run: make book.build out=gh-pages/current
        if: ${{ startsWith(github.ref, 'refs/tags/v') }}

      - name: Deploy to GitHub Pages
        uses: peaceiris/actions-gh-pages@v3
        with:
          github_token: ${{ secrets.GITHUB_TOKEN }}
          keep_files: true
          publish_dir: book/gh-pages<|MERGE_RESOLUTION|>--- conflicted
+++ resolved
@@ -61,16 +61,12 @@
     strategy:
       fail-fast: false
       matrix:
-<<<<<<< HEAD
-        feature: ["<none>", "macros", "timestamps", "output-json", "output-junit"]
-=======
         feature:
           - <none>
           - macros
           - timestamps
           - output-json
           - output-junit
->>>>>>> ab430cc9
     runs-on: ubuntu-latest
     steps:
       - uses: actions/checkout@v2
