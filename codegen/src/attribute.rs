--- conflicted
+++ resolved
@@ -395,17 +395,10 @@
 
                         Ok(Self::Regex(str_lit))
                     }
-<<<<<<< HEAD
-                    Some(i) if i == "expr" || i == "expression" => {
-                        let str_lit = to_string_literal(arg.lit)?;
-
-                        let expression_regex =
-=======
                     Some(i) if i == "expr" => {
                         let str_lit = to_string_literal(arg.lit)?;
 
                         let expr_regex =
->>>>>>> 7bc13dad
                             Expression::regex(str_lit.value().as_str())
                                 .map_err(|e| {
                                     syn::Error::new(
@@ -418,21 +411,13 @@
                                 })?;
 
                         Ok(Self::Expression(syn::LitStr::new(
-<<<<<<< HEAD
-                            expression_regex.as_str(),
-=======
                             expr_regex.as_str(),
->>>>>>> 7bc13dad
                             str_lit.span(),
                         )))
                     }
                     _ => Err(syn::Error::new(
                         arg.span(),
-<<<<<<< HEAD
-                        "Expected 'regex' or 'expr' argument",
-=======
                         "Expected `regex` or `expr` argument",
->>>>>>> 7bc13dad
                     )),
                 }
             }
@@ -441,11 +426,7 @@
 
             syn::NestedMeta::Meta(_) => Err(syn::Error::new(
                 arg.span(),
-<<<<<<< HEAD
-                "Expected string literal, 'regex' or 'expr' argument",
-=======
                 "Expected string literal, `regex` or `expr` argument",
->>>>>>> 7bc13dad
             )),
         }
     }
