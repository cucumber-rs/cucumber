--- conflicted
+++ resolved
@@ -142,25 +142,6 @@
         /// }
         /// ```
         ///
-<<<<<<< HEAD
-        /// # Attributes
-        ///
-        /// - `#[given(regex = "regex")]`
-        ///
-        ///   Uses [`Regex`], which correctness is checked at compile time.
-        ///
-        /// - `#[given(expression = "cucumber-expression")]` or
-        ///   `#[given(expr = "cucumber-expression")]`
-        ///
-        ///   Uses [`cucumber-expressions`][1], which correctness is checked at
-        ///   compile time.
-        ///
-        /// - `#[given("literal")]`
-        ///
-        ///   Matches only **exact** literal.
-        ///
-        /// # Arguments
-=======
         /// # Attribute arguments
         ///
         /// - `#[given(regex = "regex")]`
@@ -179,7 +160,6 @@
         ///   values capturing to use as function arguments.
         ///
         /// # Function arguments
->>>>>>> 7bc13dad
         ///
         /// - First argument has to be mutable reference to the [`WorldInit`]
         ///   deriver (your [`World`] implementer).
@@ -229,7 +209,6 @@
         /// to implement [`Display`], so returning it will cause the step to
         /// fail.
         ///
-        /// [1]: cucumber_expressions
         /// [`Display`]: std::fmt::Display
         /// [`FromStr`]: std::str::FromStr
         /// [`Regex`]: regex::Regex
