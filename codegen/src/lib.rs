--- conflicted
+++ resolved
@@ -98,12 +98,8 @@
 
 use proc_macro::TokenStream;
 
-<<<<<<< HEAD
-/// Expands `given`, `when` and `then` proc-macro attributes.
-=======
 /// Helper macro for generating public shims for [`macro@given`], [`macro@when`]
 /// and [`macro@then`] attributes.
->>>>>>> 4fa122a8
 macro_rules! step_attribute {
     ($name:ident) => {
         /// Attribute to auto-wire the test to the [`World`] implementer.
@@ -201,14 +197,9 @@
     };
 }
 
-<<<<<<< HEAD
-/// Expands `WorldInit` derive proc-macro and `given`, `when`, `then` proc-macro
-/// attributes.
-=======
 /// Helper macro for generating public shim of [`macro@WorldInit`] deriving
 /// macro consistently with the ones of [`macro@given`], [`macro@when`] and
 /// [`macro@then`] attributes.
->>>>>>> 4fa122a8
 macro_rules! steps {
     ($($name:ident),*) => {
         /// Derive macro for tests auto-wiring.
