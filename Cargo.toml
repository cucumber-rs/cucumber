--- conflicted
+++ resolved
@@ -65,11 +65,7 @@
 [dependencies]
 clap = { version = "4.3.2", features = ["derive", "wrap_help"] }
 console = "0.15"
-<<<<<<< HEAD
-derive_more = { version = "2.0.1", features = ["as_ref", "deref", "deref_mut", "display", "error", "from", "from_str", "into"], default-features = false }
-=======
-derive_more = { version = "1.0", features = ["as_ref", "deref", "deref_mut", "display", "error", "from", "from_str", "into"] }
->>>>>>> 0d893a15
+derive_more = { version = "2.0", features = ["as_ref", "deref", "deref_mut", "display", "error", "from", "from_str", "into"] }
 drain_filter_polyfill = "0.1.2"
 either = "1.6"
 futures = "0.3.17"
@@ -106,13 +102,8 @@
 tracing-subscriber = { version = "0.3.16", optional = true }
 
 [dev-dependencies]
-<<<<<<< HEAD
-derive_more = "2.0.1"
+derive_more = "2.0"
 rand = "0.9"
-=======
-derive_more = "1.0.0"
-rand = "0.8"
->>>>>>> 0d893a15
 tempfile = "3.2"
 tokio = { version = "1.40", features = ["macros", "rt-multi-thread", "sync", "time"] }
 
