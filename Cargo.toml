--- conflicted
+++ resolved
@@ -32,10 +32,7 @@
 [dependencies]
 async-trait = "0.1.40"
 atty = "0.2.14"
-<<<<<<< HEAD
 chrono = "0.4.19"
-=======
->>>>>>> 4fa122a8
 console = "0.15"
 derive_more = { version = "0.99.16", features = ["deref", "deref_mut", "display", "error", "from"], default_features = false }
 either = "1.6"
