[package]
name = "cucumber"
version = "0.11.0-dev"
edition = "2021"
rust-version = "1.56"
description = """\
    Cucumber testing framework for Rust, with async support. \
    Fully native, no external test runners or dependencies.\
    """
license = "MIT OR Apache-2.0"
authors = [
    "Brendan Molloy <brendan@bbqsrc.net>",
    "Ilya Solovyiov <ilya.solovyiov@gmail.com>",
    "Kai Ren <tyranron@gmail.com>",
]
documentation = "https://docs.rs/cucumber"
homepage = "https://github.com/cucumber-rs/cucumber"
repository = "https://github.com/cucumber-rs/cucumber"
readme = "README.md"
categories = ["asynchronous", "development-tools::testing"]
keywords = ["cucumber", "testing", "bdd", "atdd", "async"]
include = ["/src/", "/tests/json.rs", "/tests/junit.rs", "/tests/wait.rs", "/LICENSE-*", "/README.md", "/CHANGELOG.md"]

[package.metadata.docs.rs]
all-features = true
rustdoc-args = ["--cfg", "docsrs"]

[features]
default = ["macros"]
# Enables step attributes and auto-wiring.
macros = ["cucumber-codegen", "inventory"]
<<<<<<< HEAD
# Enables support for outputting JSON schema.
=======
# Enables support for outputting in Cucumber JSON format.
>>>>>>> ab430cc9
output-json = ["Inflector", "serde", "serde_json", "timestamps"]
# Enables support for outputting JUnit XML report.
output-junit = ["junit-report", "timestamps"]
# Enables timestamps collecting for all events.
timestamps = []

[dependencies]
async-trait = "0.1.40"
atty = "0.2.14"
console = "0.15"
derive_more = { version = "0.99.16", features = ["as_ref", "deref", "deref_mut", "display", "error", "from", "into"], default_features = false }
either = "1.6"
futures = "0.3.17"
gherkin = { package = "gherkin_rust", version = "0.10" }
globwalk = "0.8.1"
itertools = "0.10"
linked-hash-map = "0.5.3"
once_cell = { version = "1.8", features = ["parking_lot"] }
regex = "1.5"
sealed = "0.3"
structopt = "0.3.25"

# "macros" feature dependencies
cucumber-codegen = { version = "0.11.0-dev", path = "./codegen", optional = true }
inventory = { version = "0.1.10", optional = true }

# "output-json" feature dependencies
<<<<<<< HEAD
serde = { version = "1.0.130", features = ["derive"], optional = true }
serde_json = { version = "1.0.69", optional = true }
Inflector = { version = "0.11.4", default-features = false, optional = true }
=======
serde = { version = "1.0.103", features = ["derive"], optional = true }
serde_json = { version = "1.0.18", optional = true }
Inflector = { version = "0.11", default-features = false, optional = true }
>>>>>>> ab430cc9

# "output-junit" feature dependencies
junit-report = { version = "0.7", optional = true }

[dev-dependencies]
humantime = "2.1"
tempfile = "3.2"
tokio = { version = "1.12", features = ["macros", "rt-multi-thread", "time"] }

[[test]]
name = "json"
required-features = ["output-json"]
harness = false

[[test]]
name = "junit"
required-features = ["output-junit"]
harness = false

[[test]]
name = "wait"
harness = false

[workspace]
members = ["codegen"]
exclude = ["book/tests"]<|MERGE_RESOLUTION|>--- conflicted
+++ resolved
@@ -29,11 +29,7 @@
 default = ["macros"]
 # Enables step attributes and auto-wiring.
 macros = ["cucumber-codegen", "inventory"]
-<<<<<<< HEAD
-# Enables support for outputting JSON schema.
-=======
 # Enables support for outputting in Cucumber JSON format.
->>>>>>> ab430cc9
 output-json = ["Inflector", "serde", "serde_json", "timestamps"]
 # Enables support for outputting JUnit XML report.
 output-junit = ["junit-report", "timestamps"]
@@ -61,15 +57,9 @@
 inventory = { version = "0.1.10", optional = true }
 
 # "output-json" feature dependencies
-<<<<<<< HEAD
-serde = { version = "1.0.130", features = ["derive"], optional = true }
-serde_json = { version = "1.0.69", optional = true }
-Inflector = { version = "0.11.4", default-features = false, optional = true }
-=======
 serde = { version = "1.0.103", features = ["derive"], optional = true }
 serde_json = { version = "1.0.18", optional = true }
 Inflector = { version = "0.11", default-features = false, optional = true }
->>>>>>> ab430cc9
 
 # "output-junit" feature dependencies
 junit-report = { version = "0.7", optional = true }
