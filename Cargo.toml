[package]
name = "cucumber"
version = "0.10.0"
edition = "2018"
resolver = "2"
description = """\
    Cucumber testing framework for Rust, with async support. \
    Fully native, no external test runners or dependencies.\
    """
license = "MIT OR Apache-2.0"
authors = [
    "Brendan Molloy <brendan@bbqsrc.net>",
    "Ilya Solovyiov <ilya.solovyiov@gmail.com>",
    "Kai Ren <tyranron@gmail.com>",
]
documentation = "https://docs.rs/cucumber"
homepage = "https://github.com/cucumber-rs/cucumber"
repository = "https://github.com/cucumber-rs/cucumber"
readme = "README.md"
categories = ["asynchronous", "development-tools::testing"]
keywords = ["cucumber", "testing", "bdd", "atdd", "async"]

[package.metadata.docs.rs]
all-features = true
rustdoc-args = ["--cfg", "docsrs"]

[features]
default = ["macros"]
macros = ["cucumber-codegen", "inventory"]

[dependencies]
async-trait = "0.1.40"
atty = "0.2.14"
<<<<<<< HEAD
clap = "=3.0.0-beta.5"
=======
clap = { version = "=3.0.0-beta.5", features = ["derive"] }
>>>>>>> 0199ab60
console = "0.14.1"
derive_more = { version = "0.99.16", features = ["deref", "deref_mut", "display", "error", "from"], default_features = false }
either = "1.6"
futures = "0.3.17"
gherkin = { package = "gherkin_rust", version = "0.10" }
globwalk = "0.8"
itertools = "0.10"
linked-hash-map = "0.5"
once_cell = { version = "1.8", features = ["parking_lot"] }
regex = "1.5"
sealed = "0.3"

# "macros" feature dependencies
cucumber-codegen = { version = "0.10", path = "./codegen", optional = true }
inventory = { version = "0.1.10", optional = true }

[dev-dependencies]
tokio = { version = "1.0", features = ["macros", "rt-multi-thread", "time"] }

[[test]]
name = "wait"
harness = false

[[test]]
name = "output"

[workspace]
members = ["codegen"]
exclude = ["book/tests"]<|MERGE_RESOLUTION|>--- conflicted
+++ resolved
@@ -31,11 +31,7 @@
 [dependencies]
 async-trait = "0.1.40"
 atty = "0.2.14"
-<<<<<<< HEAD
-clap = "=3.0.0-beta.5"
-=======
 clap = { version = "=3.0.0-beta.5", features = ["derive"] }
->>>>>>> 0199ab60
 console = "0.14.1"
 derive_more = { version = "0.99.16", features = ["deref", "deref_mut", "display", "error", "from"], default_features = false }
 either = "1.6"
