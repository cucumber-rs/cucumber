[package]
name = "cucumber"
version = "0.10.0"
edition = "2018"
resolver = "2"
description = """\
    Cucumber testing framework for Rust, with async support. \
    Fully native, no external test runners or dependencies.\
    """
license = "MIT OR Apache-2.0"
authors = [
    "Brendan Molloy <brendan@bbqsrc.net>",
    "Ilya Solovyiov <ilya.solovyiov@gmail.com>",
    "Kai Ren <tyranron@gmail.com>",
]
documentation = "https://docs.rs/cucumber"
homepage = "https://github.com/cucumber-rs/cucumber"
repository = "https://github.com/cucumber-rs/cucumber"
readme = "README.md"
categories = ["asynchronous", "development-tools::testing"]
keywords = ["cucumber", "testing", "bdd", "atdd", "async"]

[package.metadata.docs.rs]
all-features = true
rustdoc-args = ["--cfg", "docsrs"]

[features]
default = ["macros"]
macros = ["cucumber-codegen", "inventory"]

[dependencies]
async-trait = "0.1.40"
atty = "0.2.14"
console = "0.14.1"
derive_more = { version = "0.99.16", features = ["deref", "display", "error", "from"], default_features = false }
either = "1.6"
futures = "0.3.17"
gherkin = { package = "gherkin_rust", version = "0.10" }
globwalk = "0.8"
itertools = "0.10"
linked-hash-map = "0.5"
<<<<<<< HEAD
once_cell = "1.8"
=======
once_cell = { version = "1.8", features = ["parking_lot"] }
>>>>>>> 9e4f24a8
regex = "1.5"
sealed = "0.3"

# "macros" feature dependencies
cucumber-codegen = { version = "0.10", path = "./codegen", optional = true }
inventory = { version = "0.1.10", optional = true }

[dev-dependencies]
tokio = { version = "1.0", features = ["macros", "rt-multi-thread", "time"] }

[[test]]
name = "wait"
harness = false

[[test]]
name = "output"

[workspace]
members = ["codegen"]
exclude = ["book/tests"]<|MERGE_RESOLUTION|>--- conflicted
+++ resolved
@@ -39,11 +39,7 @@
 globwalk = "0.8"
 itertools = "0.10"
 linked-hash-map = "0.5"
-<<<<<<< HEAD
-once_cell = "1.8"
-=======
 once_cell = { version = "1.8", features = ["parking_lot"] }
->>>>>>> 9e4f24a8
 regex = "1.5"
 sealed = "0.3"
 
